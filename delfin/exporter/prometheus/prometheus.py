--- conflicted
+++ resolved
@@ -85,14 +85,6 @@
             return 0
 
     # Print metrics in Prometheus format.
-<<<<<<< HEAD
-    def _write_to_prometheus_format(self, f, metric, labels, values):
-        f.write("# HELP %s storage metric for %s\n" % (metric, metric))
-        f.write("# TYPE %s gauge\n" % metric)
-
-        for timestamp, value in values.items():
-            f.write("%s{%s} %f %d\n" % (metric, labels,
-=======
     def _write_to_prometheus_format(self, f, metric,
                                     labels, prom_labels, values):
         f.write("# HELP %s  metric for resource %s and instance %s\n"
@@ -103,7 +95,6 @@
         for timestamp, value in values.items():
             timestamp += self.timestamp_offset_ms
             f.write("%s{%s} %f %d\n" % (metric, prom_labels,
->>>>>>> 2a9a9a50
                                         value, timestamp))
 
     def push_to_prometheus(self, storage_metrics):
@@ -139,12 +130,6 @@
                     "unit=\"%s\","
                     "value_type=\"%s\"" %
                     (storage_id, storage_name, storage_sn, resource_type,
-<<<<<<< HEAD
-                     'RAW', unit, value_type))
-                name = labels.get('resource_type') + '_' + name
-                self._write_to_prometheus_format(f, name, storage_labels,
-                                                 values)
-=======
                         resource_id,
                         m_type, unit, value_type))
                 name = labels.get('resource_type') + '_' + name
@@ -155,5 +140,4 @@
             f.close()
             os.renames(temp_file_name, actual_file_name)
         except Exception:
-            LOG.error('Error while renaming the temporary metric file')
->>>>>>> 2a9a9a50
+            LOG.error('Error while renaming the temporary metric file')