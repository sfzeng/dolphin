--- conflicted
+++ resolved
@@ -163,7 +163,6 @@
         driver = self.driver_manager.get_driver(context, storage_id=storage_id)
         return driver.get_capabilities(context)
 
-<<<<<<< HEAD
     def list_storage_host_initiators(self, context, storage_id):
         """List all storage initiators from storage system."""
         driver = self.driver_manager.get_driver(context, storage_id=storage_id)
@@ -193,11 +192,10 @@
         """List all masking views from storage system."""
         driver = self.driver_manager.get_driver(context, storage_id=storage_id)
         return driver.list_masking_views(context)
-=======
+
     def get_alert_sources(self, context, storage_id):
         access_info = db.access_info_get(context, storage_id)
         driver = self.driver_manager.get_driver(context,
                                                 cache_on_load=False,
                                                 **access_info)
-        return driver.get_alert_sources(context)
->>>>>>> 2629e5e5
+        return driver.get_alert_sources(context)