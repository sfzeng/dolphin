# Copyright 2020 The SODA Authors.
#
# Licensed under the Apache License, Version 2.0 (the "License");
# you may not use this file except in compliance with the License.
# You may obtain a copy of the License at
#
#     http://www.apache.org/licenses/LICENSE-2.0
#
# Unless required by applicable law or agreed to in writing, software
# distributed under the License is distributed on an "AS IS" BASIS,
# WITHOUT WARRANTIES OR CONDITIONS OF ANY KIND, either express or implied.
# See the License for the specific language governing permissions and
# limitations under the License.

import six
import abc


@six.add_metaclass(abc.ABCMeta)
class StorageDriver(object):

    def __init__(self, **kwargs):
        """
        :param kwargs:  A dictionary, include access information. Pay
            attention that it's not safe to save username and password
            in memory, so suggest each driver use them to get session
            instead of save them in memory directly.
        """
        self.storage_id = kwargs.get('storage_id', None)

    @abc.abstractmethod
    def reset_connection(self, context, **kwargs):
        """ Reset connection with backend with new args """
        pass

    @abc.abstractmethod
    def get_storage(self, context):
        """Get storage device information from storage system"""
        pass

    @abc.abstractmethod
    def list_storage_pools(self, context):
        """List all storage pools from storage system."""
        pass

    @abc.abstractmethod
    def list_volumes(self, context):
        """List all storage volumes from storage system."""
        pass

    @abc.abstractmethod
    def list_controllers(self, context):
        """List all storage controllers from storage system."""
        pass

    @abc.abstractmethod
    def list_ports(self, context):
        """List all ports from storage system."""
        pass

    @abc.abstractmethod
    def list_disks(self, context):
        """List all disks from storage system."""
        pass

    @abc.abstractmethod
    def add_trap_config(self, context, trap_config):
        """Config the trap receiver in storage system."""
        pass

    @abc.abstractmethod
    def remove_trap_config(self, context, trap_config):
        """Remove trap receiver configuration from storage system."""
        pass

    @staticmethod
    def parse_alert(context, alert):
        """Parse alert data got from snmp trap server."""

        """
        Alert Model	Description
        *****Filled from driver side ***********************
        alert_id	Unique identification for a given alert type
        alert_name	Unique name for a given alert type
        severity	Severity of the alert
        category	Category of alert generated
        type	Type of the alert generated
        sequence_number	Sequence number for the alert, uniquely identifies a
                                  given alert instance used for
                                  clearing the alert
        occur_time	Time at which alert is generated from device in epoch
                    format
        description	Possible cause description or other details about
                                the alert
        recovery_advice	Some suggestion for handling the given alert
        resource_type	Resource type of device/source generating alert
        location	Detailed info about the tracing the alerting device such as
                    slot, rack, component, parts etc
        *****************************************************
        """

        pass

    @abc.abstractmethod
    def list_alerts(self, context, query_para=None):
        """List all current alerts from storage system."""
        """
        query_para is an optional para which contains 'begin_time' and
        'end_time' (in milliseconds) which is to be used to filter
        alerts at driver
        """
        pass

    @abc.abstractmethod
    def clear_alert(self, context, sequence_number):
        """Clear alert from storage system."""
        pass

    def collect_perf_metrics(self, context, storage_id,
                             resource_metrics, start_time, end_time):
        """Collect performance metrics from storage system."""

        """
        Input:
        context: context information
        storage_id: storage identifier
        resource_metrics: dictionary represents the collection configuration
        Example:
        resource_metrics =
              {'storagePool':
                        ['readThroughput', 'writeThroughput', 'responseTime'],
                'volume':
                        ['readThroughput', 'writeThroughput']}
        start_time	Time from which the performance metric to be collected
                    It is in epoch format in milliseconds
        end_time	Time until which the performance metric to be collected
                    It is in epoch format in milliseconds

        Response: List of metric with details
                Format : [[Metric(name=metric_1,
                             labels={'key_1': value_1,
                                     'key_2': value_2,},
                             values={timestamp_0: value_0,
                                     timestamp_n: value_n,})]
        Example:
        [[Metric(name='responseTime',
                     labels={'storage_id': '1f8d6982-2ac2-4fa9-95ef-78f359de',
                             'resource_type': 'storagePool'},
                     values={1616560337249: 96.12081735538251}),
          Metric(name='throughput',
                     labels={'storage_id': '1f8d6982-2ac2-4fa9-95ef-78f359de',
                             'resource_type': 'storagePool'},
                     values={1616560337249: 90.08194398331271})]
        """
        pass

    def list_quotas(self, context):
        """List all quotas from storage system."""
        raise NotImplementedError(
            "Driver API list_quotas() is not Implemented")

    def list_filesystems(self, context):
        """List all filesystems from storage system."""
        raise NotImplementedError(
            "Driver API list_filesystems() is not Implemented")

    def list_qtrees(self, context):
        """List all qtrees from storage system."""
        raise NotImplementedError(
            "Driver API list_qtrees() is not Implemented")

    def list_shares(self, context):
        """List all shares from storage system."""
        raise NotImplementedError(
            "Driver API list_shares() is not Implemented")

    @staticmethod
    def get_capabilities(context):
        """Get capability of driver"""
        pass

<<<<<<< HEAD
    def list_storage_host_initiators(self, context):
        """List all storage initiators from storage system."""
        """
        *********Model description**********
        native_storage_host_initiator_id: Native id at backend side(mandatory)
        native_storage_host_id: Native id of host at backend side if associated
        name: Name of the initiator
        description: Description of the initiator
        alias: Alias of the initiator
        type: initiator type (fc, iscsi, nvme_over_roce)
        status: Health status(normal, offline, abnormal, unknown)
        wwn: Worldwide name
        storage_id: Storage id at delfin side
        """
        raise NotImplementedError(
            "Driver API list_storage_host_initiators() is not Implemented")

    def list_storage_hosts(self, context):
        """List all storage hosts from storage system."""
        """
        *********Model description**********
        native_storage_host_id: Native id of host at backend side(mandatory)
        name: Name of the host
        description: Description of the host
        os_type: operating system type
        status: Health status(normal, offline, abnormal, unknown)
        ip_address: Ip address of the host
        storage_id: Storage id at delfin side
        """
        raise NotImplementedError(
            "Driver API list_storage_hosts() is not Implemented")

    def list_storage_host_groups(self, context):
        """List all storage host groups from storage system."""
        """
        *********Model description**********
        native_storage_host_group_id: Native id of host grp at backend side
                                      (mandatory)
        name: Name of the host grp
        description: Description of the host grp
        storage_hosts: List of associated hosts if any(, separated list)
        storage_id: Storage id at delfin side
        """
        raise NotImplementedError(
            "Driver API list_storage_host_groups() is not Implemented")

    def list_port_groups(self, context):
        """List all port groups from storage system."""
        """
        *********Model description**********
        native_port_group_id: Native id of port grp at backend side (mandatory)
        name: Name of the port grp
        description: Description of the port grp
        ports: List of associated ports if any(, separated list)
        storage_id: Storage id at delfin side
        """
        raise NotImplementedError(
            "Driver API list_port_groups() is not Implemented")

    def list_volume_groups(self, context):
        """List all volume groups from storage system."""
        """
        *********Model description**********
        native_volume_group_id: Native id of volume grp at backend side
                                (mandatory)
        name: Name of the volume grp
        description: Description of the volume grp
        volumes: List of associated volumes if any(, separated list)
        storage_id: Storage id at delfin side
        """
        raise NotImplementedError(
            "Driver API list_volume_groups() is not Implemented")

    def list_masking_views(self, context):
        """List all masking views from storage system."""
        """
        *********Model description**********
        native_masking_view_id: Native id of volume grp at backend side
                                (mandatory)
        name: Name of the masking view
        description: Description of the masking view
        native_storage_host_group_id: Native id of host grp at backend side
        native_port_group_id: Native id of port grp at backend side
        native_volume_group_id: Native id of volume grp at backend side
        native_storage_host_id: Native id of host at backend side
        native_volume_id: Native id of volume at backend side
        native_port_id: Native id of port at backend side
        storage_id: Storage id at delfin side

        Masking view filling guidelines:
        Driver can have different backend scenarios such as
         - Direct host -> direct volume mapping
         - Direct host -> direct volume -> direct port mapping
         - Direct host -> volume group mapping
         - Host grp -> volume group mapping
         - Host grp -> direct volume(s) mapping
         So driver need to fill in group to item order based on availability
         as given below
        From host side: Mandatorily one of the (native_storage_host_group_id
                        | native_storage_host_id)
        From volume side: Mandatorily one of the (native_volume_group_id
                                                 | native_volume_id)
        From port side: Optionally One of the (native_port_group_id
                                                 | native_port_id)
        """
        raise NotImplementedError(
            "Driver API list_masking_views() is not Implemented")
=======
    def get_alert_sources(self, context):
        return []
>>>>>>> 2629e5e5
<|MERGE_RESOLUTION|>--- conflicted
+++ resolved
@@ -179,7 +179,6 @@
         """Get capability of driver"""
         pass
 
-<<<<<<< HEAD
     def list_storage_host_initiators(self, context):
         """List all storage initiators from storage system."""
         """
@@ -287,7 +286,6 @@
         """
         raise NotImplementedError(
             "Driver API list_masking_views() is not Implemented")
-=======
+
     def get_alert_sources(self, context):
-        return []
->>>>>>> 2629e5e5
+        return []