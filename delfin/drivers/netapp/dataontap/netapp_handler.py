--- conflicted
+++ resolved
@@ -796,14 +796,9 @@
                     fs_id = self.get_fs_id(fs_map['Name'],
                                            fs_map['VolumeName'])
                     share_name = \
-<<<<<<< HEAD
                         fs_map['Name'] + '_/' + fs_map['VolumeName']
                     qt_id = self.get_qt_id(fs_map['Name'],
                                            fs_map['VolumeName'], '')
-=======
-                        fs_map['Name'] + '_/vol' + fs_map['JunctionPath']
-                    qt_id = fs_map['Name'] + '_/vol/' + fs_map['VolumeName']
->>>>>>> c5e624fc
                     qtree_id = None
                     for qtree in qtree_list:
                         if qtree['native_qtree_id'] == qt_id:
@@ -815,11 +810,7 @@
                                 'name': qt_share_name,
                                 'storage_id': storage_id,
                                 'native_share_id':
-<<<<<<< HEAD
-                                    share_name + '_' +
-=======
                                     qt_share_name + '_' +
->>>>>>> c5e624fc
                                     constants.ShareProtocol.NFS,
                                 'native_qtree_id':
                                     qtree['native_qtree_id'],
