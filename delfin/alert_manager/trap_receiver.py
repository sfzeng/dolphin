# Copyright 2020 The SODA Authors.
#
# Licensed under the Apache License, Version 2.0 (the "License");
# you may not use this file except in compliance with the License.
# You may obtain a copy of the License at
#
#   http:#www.apache.org/licenses/LICENSE-2.0
#
# Unless required by applicable law or agreed to in writing, software
# distributed under the License is distributed on an "AS IS" BASIS,
# WITHOUT WARRANTIES OR CONDITIONS OF ANY KIND, either express or implied.
# See the License for the specific language governing permissions and
# limitations under the License.

import re
<<<<<<< HEAD
=======
import six

>>>>>>> ddafdc79
from oslo_log import log
from pysnmp.carrier.asyncore.dgram import udp
from pysnmp.entity import engine, config
from pysnmp.entity.rfc3413 import ntfrcv
from pysnmp.proto.api import v2c
from pysnmp.smi import builder, view, rfc1902

from delfin import context, cryptor
from delfin import db
from delfin import exception
from delfin import manager
from delfin.alert_manager import alert_processor
from delfin.alert_manager import constants
from delfin.common import constants as common_constants
from delfin.db import api as db_api
from delfin.i18n import _

LOG = log.getLogger(__name__)

# Currently static mib file list is loaded
# Mechanism to be changed to load all mib file
MIB_LOAD_LIST = ['SNMPv2-MIB', 'IF_MIB', 'EMCGATEWAY-MIB', 'FCMGMT-MIB',
                 'ISM-HUAWEI-MIB']


class TrapReceiver(manager.Manager):
    """Trap listening and processing functions"""

    RPC_API_VERSION = '1.0'

    def __init__(self, service_name=None, *args, **kwargs):
        self.mib_view_controller = kwargs.get('mib_view_controller')
        self.snmp_engine = kwargs.get('snmp_engine')
        self.trap_receiver_address = kwargs.get('trap_receiver_address')
        self.trap_receiver_port = kwargs.get('trap_receiver_port')
        self.snmp_mib_path = kwargs.get('snmp_mib_path')
        self.alert_processor = alert_processor.AlertProcessor()
        super(TrapReceiver, self).__init__(host=kwargs.get('host'))

    def sync_snmp_config(self, ctxt, snmp_config_to_del=None,
                         snmp_config_to_add=None):
        if snmp_config_to_del is not None:
            self._delete_snmp_config(ctxt, snmp_config_to_del)

        if snmp_config_to_add is not None:
            self._add_snmp_config(ctxt, snmp_config_to_add)

    def _add_snmp_config(self, ctxt, new_config):
        LOG.info("Add snmp config:%s" % new_config)
        storage_id = new_config.get("storage_id")
        version_int = self._get_snmp_version_int(ctxt,
                                                 new_config.get("version"))
        if version_int == constants.SNMP_V2_INT or \
                version_int == constants.SNMP_V1_INT:
            community_string = new_config.get("community_string")
            community_index = self._get_community_index(storage_id)
            config.addV1System(self.snmp_engine, community_index,
                               community_string, contextName=community_string)
        else:
            username = new_config.get("username")
            engine_id = new_config.get("engine_id")
            auth_key = new_config.get("auth_key")
            auth_protocol = new_config.get("auth_protocol")
            privacy_key = new_config.get("privacy_key")
            privacy_protocol = new_config.get("privacy_protocol")
            if auth_key is not None:
                auth_key = cryptor.decode(auth_key)
            if privacy_key is not None:
                privacy_key = cryptor.decode(privacy_key)
            config.addV3User(
                self.snmp_engine,
                userName=username,
                authKey=auth_key,
                privKey=privacy_key,
                authProtocol=self._get_usm_auth_protocol(ctxt,
                                                         auth_protocol),
                privProtocol=self._get_usm_priv_protocol(ctxt,
                                                         privacy_protocol),
                securityEngineId=v2c.OctetString(hexValue=engine_id))

    def _delete_snmp_config(self, ctxt, snmp_config):
        LOG.info("Delete snmp config:%s" % snmp_config)
        version_int = self._get_snmp_version_int(ctxt,
                                                 snmp_config.get("version"))
        if version_int == constants.SNMP_V3_INT:
            username = snmp_config.get('username')
            engine_id = snmp_config.get('engine_id')
            config.delV3User(self.snmp_engine, userName=username,
                             securityEngineId=v2c.OctetString(
                                 hexValue=engine_id))
        else:
            storage_id = snmp_config.get('storage_id')
            community_index = self._get_community_index(storage_id)
            config.delV1System(self.snmp_engine, community_index)

    def _get_community_index(self, storage_id):
        return storage_id.replace('-', '')

    def _get_snmp_version_int(self, ctxt, version):
        _version = version.lower()
        version_int = constants.VALID_SNMP_VERSIONS.get(_version)
        if version_int is None:
            msg = "Invalid snmp version %s." % version
            raise exception.InvalidSNMPConfig(msg)

        return version_int

    def _get_usm_auth_protocol(self, ctxt, auth_protocol):
        if auth_protocol is not None:
            usm_auth_protocol = common_constants.AUTH_PROTOCOL_MAP \
                .get(auth_protocol.lower())
            if usm_auth_protocol is not None:
                return usm_auth_protocol
            else:
                msg = "Invalid auth_protocol %s." % auth_protocol
                raise exception.InvalidSNMPConfig(msg)
        else:
            return config.usmNoAuthProtocol

    def _get_usm_priv_protocol(self, ctxt, privacy_protocol):
        if privacy_protocol is not None:
            usm_priv_protocol = common_constants.PRIVACY_PROTOCOL_MAP.get(
                privacy_protocol.lower())
            if usm_priv_protocol is not None:
                return usm_priv_protocol
            else:
                msg = "Invalid privacy_protocol %s." % privacy_protocol
                raise exception.InvalidSNMPConfig(msg)

        return config.usmNoPrivProtocol

    def _mib_builder(self):
        """Loads given set of mib files from given path."""
        mib_builder = builder.MibBuilder()
        try:
            self.mib_view_controller = view.MibViewController(mib_builder)

            # set mib path to mib_builder object and load mibs
            mib_path = builder.DirMibSource(self.snmp_mib_path),
            mib_builder.setMibSources(*mib_path)
            if len(MIB_LOAD_LIST) > 0:
                mib_builder.loadModules(*MIB_LOAD_LIST)
        except Exception:
            raise ValueError("Mib load failed.")

    def _add_transport(self):
        """Configures the transport parameters for the snmp engine."""
        try:
            config.addTransport(
                self.snmp_engine,
                udp.domainName,
                udp.UdpTransport().openServerMode(
                    (self.trap_receiver_address, int(self.trap_receiver_port)))
            )
        except Exception:
            raise ValueError("Port binding failed: Port is in use.")

    @staticmethod
    def _extract_oid_value(var_bind):
        """Extracts oid and value from var binds.
        ex: varbind = (SNMPv2-MIB::snmpTrapOID.0 = SNMPv2-MIB::coldStart)
        oid = snmpTrapOID
        val = coldStart
        """

        # Separate out oid and value strings
        var_bind_info = var_bind.prettyPrint()
        var_bind_info = var_bind_info.split("=", 1)
        oid = var_bind_info[0]
        val = var_bind_info[1]

        # Extract oid from oid string
        # Example: get snmpTrapOID from SNMPv2-MIB::snmpTrapOID.0
        oid = re.split('[::.]', oid)[2]

        # Value can contain mib name also, if so, extract value from it
        # Ex: get coldStart from SNMPv2-MIB::coldStart
        if "::" in val:
            val = re.split('[::]', val)[2]
        val = val.strip()

        return oid, val

    @staticmethod
    def _get_alert_source_by_host(source_ip):
        """Gets alert source for given source ip address."""
        filters = {'host': source_ip}
        ctxt = context.RequestContext()

        # Using the known filter and db exceptions are handled by api
        alert_source = db.alert_source_get_all(ctxt, filters=filters)
        if not alert_source:
            raise exception.AlertSourceNotFoundWithHost(source_ip)

        # This is to make sure unique host is configured each alert source
        if len(alert_source) > 1:
            msg = (_("Failed to get unique alert source with host %s.")
                   % source_ip)
            raise exception.InvalidResults(msg)

        return alert_source[0]

    def _cb_fun(self, state_reference, context_engine_id, context_name,
                var_binds, cb_ctx):
        """Callback function to process the incoming trap."""
        exec_context = self.snmp_engine.observer.getExecutionContext(
            'rfc3412.receiveMessage:request')
        LOG.info('#Notification from %s \n#ContextEngineId: "%s" '
                 '\n#ContextName: ''"%s" \n#SNMPVER "%s" \n#SecurityName "%s" '
                 % (
                     '@'.join(
                         [str(x) for x in exec_context['transportAddress']]),
                     context_engine_id.prettyPrint(),
                     context_name.prettyPrint(), exec_context['securityModel'],
                     exec_context['securityName']))

        try:
            # transportAddress contains both ip and port, extract ip address
            source_ip = exec_context['transportAddress'][0]
            alert_source = self._get_alert_source_by_host(source_ip)

            # In case of non v3 version, community string is used to map the
            # trap. Pysnmp library helps to filter traps whose community string
            # are not configured. But if a given community name x is configured
            # for storage1, if the trap is received with x from storage 2,
            # library will allow the trap. So for non v3 version, we need to
            # verify that community name is configured at alert source db for
            # the storage which is sending traps.
            # context_name contains the incoming community string value
            if exec_context['securityModel'] != constants.SNMP_V3_INT \
                    and alert_source['community_string'] != str(context_name):
                msg = (_("Community string not matching with alert source %s, "
                         "dropping it.") % source_ip)
                raise exception.InvalidResults(msg)

            var_binds = [rfc1902.ObjectType(
                rfc1902.ObjectIdentity(x[0]), x[1]).resolveWithMib(
                self.mib_view_controller) for x in var_binds]

            alert = {}

            for var_bind in var_binds:
                oid, value = self._extract_oid_value(var_bind)
                alert[oid] = value

            # Fill additional info to alert info
            alert['transport_address'] = source_ip
            alert['storage_id'] = alert_source['storage_id']

            # Handover to alert processor for model translation and export
            self.alert_processor.process_alert_info(alert)
        except exception.DelfinException as e:
            # Log and end the trap processing error flow
            err_msg = _("Failed to process alert report (%s).") % e.msg
            LOG.exception(err_msg)
        except Exception as e:
            err_msg = six.text_type(e)
            LOG.exception(err_msg)

    def _load_snmp_config(self):
        """Load snmp config from database when service start."""
        ctxt = context.get_admin_context()
        marker = None
        finished = False
        limit = constants.DEFAULT_LIMIT
        while not finished:
            alert_sources = db_api.alert_source_get_all(ctxt, marker=marker,
                                                        limit=limit)
            for alert_source in alert_sources:
                snmp_config = dict()
                snmp_config.update(alert_source)
                self._add_snmp_config(ctxt, snmp_config)
                marker = alert_source['storage_id']
            if len(alert_sources) < limit:
                finished = True

    def start(self):
        """Starts the snmp trap receiver with necessary prerequisites."""
        snmp_engine = engine.SnmpEngine()
        self.snmp_engine = snmp_engine

        try:
            # Load all the mibs and do snmp config
            self._mib_builder()

            self._load_snmp_config()

            # Register callback for notification receiver
            ntfrcv.NotificationReceiver(snmp_engine, self._cb_fun)

            # Add transport info(ip, port) and start the listener
            self._add_transport()

            snmp_engine.transportDispatcher.jobStarted(
                constants.SNMP_DISPATCHER_JOB_ID)
        except Exception as e:
            LOG.error(e)
            raise ValueError("Failed to setup for trap listener.")

        try:
            LOG.info("Starting trap receiver.")
            snmp_engine.transportDispatcher.runDispatcher()
        except Exception:
            snmp_engine.transportDispatcher.closeDispatcher()
            raise ValueError("Failed to start trap listener.")

    def stop(self):
        """Brings down the snmp trap receiver."""
        # Go ahead with shutdown, ignore if any errors happening during the
        # process as it is shutdown
        if self.snmp_engine:
            self.snmp_engine.transportDispatcher.closeDispatcher()
        LOG.info("Trap receiver stopped.")<|MERGE_RESOLUTION|>--- conflicted
+++ resolved
@@ -13,11 +13,8 @@
 # limitations under the License.
 
 import re
-<<<<<<< HEAD
-=======
 import six
 
->>>>>>> ddafdc79
 from oslo_log import log
 from pysnmp.carrier.asyncore.dgram import udp
 from pysnmp.entity import engine, config
