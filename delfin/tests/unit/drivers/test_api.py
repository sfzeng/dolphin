# Copyright 2020 The SODA Authors.
#
# Licensed under the Apache License, Version 2.0 (the "License");
# you may not use this file except in compliance with the License.
# You may obtain a copy of the License at
#
#     http://www.apache.org/licenses/LICENSE-2.0
#
# Unless required by applicable law or agreed to in writing, software
# distributed under the License is distributed on an "AS IS" BASIS,
# WITHOUT WARRANTIES OR CONDITIONS OF ANY KIND, either express or implied.
# See the License for the specific language governing permissions and
# limitations under the License.


import copy
from unittest import TestCase, mock

import sys
sys.modules['delfin.cryptor'] = mock.Mock()

from delfin import context
from delfin import exception
from delfin.common import config # noqa
from delfin.drivers.api import API
from delfin.drivers.fake_storage import FakeStorageDriver


class Request:
    def __init__(self):
        self.environ = {'delfin.context': context.RequestContext()}
        pass


ACCESS_INFO = {
    "storage_id": "12345",
    "vendor": "fake_storage",
    "model": "fake_driver",
    "rest": {
        "host": "10.0.0.1",
        "port": "8443",
        "username": "user",
        "password": "pass"
    },
    "extra_attributes": {
        "array_id": "00112233"
    }
}

STORAGE = {
    'name': 'fake_driver',
    'description': 'it is a fake driver.',
    'vendor': 'fake_vendor',
    'model': 'fake_model',
    'status': 'normal',
    'serial_number': '2102453JPN12KA000011',
    'firmware_version': '1.0.0',
    'location': 'HK',
    'total_capacity': 1024 * 1024,
    'used_capacity': 3126,
    'free_capacity': 1045449,
}


class TestDriverAPI(TestCase):

    def test_init(self):
        api = API()
        self.assertIsNotNone(api.driver_manager)

    @mock.patch('delfin.db.storage_create')
    @mock.patch('delfin.db.access_info_create')
    @mock.patch('delfin.db.storage_get_all')
    def test_discover_storage(self, mock_storage, mock_access_info,
                              mock_storage_create):

        # Case: Positive scenario for fake driver discovery
        storage = copy.deepcopy(STORAGE)
        storage['id'] = '12345'
        mock_storage.return_value = None
        mock_access_info.return_value = ACCESS_INFO
        mock_storage_create.return_value = storage
        api = API()
        api.discover_storage(context, ACCESS_INFO)
        mock_storage.assert_called()
        mock_access_info.assert_called_with(context, ACCESS_INFO)
        mock_storage_create.assert_called()

        # Case: Register already existing storage
        with self.assertRaises(exception.StorageAlreadyExists) as exc:
            mock_storage.return_value = storage
            api.discover_storage(context, ACCESS_INFO)
        self.assertIn('Storage already exists', str(exc.exception))
        mock_storage.return_value = None

        # Case: Storage without serial number
        wrong_storage = copy.deepcopy(STORAGE)
        wrong_storage.pop('serial_number')
        wrong_storage['id'] = '12345'
        m = mock.Mock()
        with mock.patch.object(FakeStorageDriver, 'get_storage') as m:
            with self.assertRaises(exception.InvalidResults) as exc:
                m.return_value = wrong_storage
                api.discover_storage(context, ACCESS_INFO)
            self.assertIn('Serial number should be provided by storage',
                          str(exc.exception))

            # Case: No Storage found
            with self.assertRaises(exception.StorageBackendNotFound) as exc:
                m.return_value = None
                api.discover_storage(context, ACCESS_INFO)
            self.assertIn('Storage backend could not be found',
                          str(exc.exception))

        # Case: Test access info without 'storage_id' for driver
        test_access_info = copy.deepcopy(ACCESS_INFO)
        test_access_info.pop('storage_id')

        s = api.discover_storage(context, ACCESS_INFO)
        self.assertDictEqual(s, storage)

        # Case: Wrong access info (model) for driver
        wrong_access_info = copy.deepcopy(ACCESS_INFO)
        wrong_access_info['model'] = 'wrong_model'
        with self.assertRaises(exception.StorageDriverNotFound) as exc:
            api.discover_storage(context, wrong_access_info)

        msg = "Storage driver 'fake_storage wrong_model'could not be found"
        self.assertIn(msg, str(exc.exception))

    @mock.patch.object(FakeStorageDriver, 'get_storage')
    @mock.patch('delfin.db.storage_update')
    @mock.patch('delfin.db.access_info_update')
    @mock.patch('delfin.db.storage_get')
    def test_update_access_info(self, mock_storage_get,
                                mock_access_info_update,
                                mock_storage_update,
                                mock_storage):
        storage = copy.deepcopy(STORAGE)
        access_info_new = copy.deepcopy(ACCESS_INFO)
        access_info_new['rest']['username'] = 'new_user'

        mock_storage_get.return_value = storage
        mock_access_info_update.return_value = access_info_new
        mock_storage_update.return_value = None
        mock_storage.return_value = storage
        api = API()
        updated = api.update_access_info(context, access_info_new)

        storage_id = '12345'
        mock_storage_get.assert_called_with(
            context, storage_id)

        mock_access_info_update.assert_called_with(
            context, storage_id, access_info_new)

        mock_storage_update.assert_called_with(
            context, storage_id, storage)

        access_info_new['rest']['password'] = "cGFzc3dvcmQ="
        self.assertDictEqual(access_info_new, updated)

        # Case: Wrong storage serial number
        wrong_storage = copy.deepcopy(STORAGE)
        wrong_storage['serial_number'] = '00000'
        mock_storage.return_value = wrong_storage
        with self.assertRaises(exception.StorageSerialNumberMismatch) as exc:
            api.update_access_info(context, access_info_new)

        msg = "Serial number 00000 does not match " \
              "the existing storage serial number"
        self.assertIn(msg, str(exc.exception))

        # Case: No storage serial number
        wrong_storage.pop('serial_number')
        mock_storage.return_value = wrong_storage
        with self.assertRaises(exception.InvalidResults) as exc:
            api.update_access_info(context, access_info_new)

        msg = "Serial number should be provided by storage"
        self.assertIn(msg, str(exc.exception))

        # Case: No storage
        mock_storage.return_value = None
        with self.assertRaises(exception.StorageBackendNotFound) as exc:
            api.update_access_info(context, access_info_new)

        msg = "Storage backend could not be found"
        self.assertIn(msg, str(exc.exception))

    @mock.patch('delfin.db.storage_create')
    @mock.patch('delfin.db.access_info_create')
    @mock.patch('delfin.db.storage_get_all')
    def test_remove_storage(self, mock_storage, mock_access_info,
                            mock_storage_create):
        storage = copy.deepcopy(STORAGE)
        storage['id'] = '12345'
        mock_storage.return_value = None
        mock_access_info.return_value = ACCESS_INFO
        mock_storage_create.return_value = storage
        api = API()
        api.discover_storage(context, ACCESS_INFO)

        storage_id = '12345'

        # Verify that driver instance not added to factory
        driver = api.driver_manager.driver_factory.get(storage_id, None)
        self.assertIsNone(driver)

        api.remove_storage(context, storage_id)

        driver = api.driver_manager.driver_factory.get(storage_id, None)
        self.assertIsNone(driver)

    @mock.patch.object(FakeStorageDriver, 'get_storage')
    @mock.patch('delfin.drivers.manager.DriverManager.get_driver')
    def test_get_storage(self, driver_manager, mock_fake):
        driver_manager.return_value = FakeStorageDriver()
        storage = copy.deepcopy(STORAGE)
        storage['id'] = '12345'
        mock_fake.return_value = storage
        api = API()

        storage_id = '12345'

        api.get_storage(context, storage_id)
        driver_manager.assert_called_once()
        mock_fake.assert_called()

    @mock.patch.object(FakeStorageDriver, 'list_storage_pools')
    @mock.patch('delfin.drivers.manager.DriverManager.get_driver')
    def test_list_storage_pools(self, driver_manager, mock_fake):
        driver_manager.return_value = FakeStorageDriver()
<<<<<<< HEAD
        mock_fake.return_value = []
        api = API()

        storage_id = '12345'

        api.list_storage_pools(context, storage_id)
        driver_manager.assert_called_once()
        mock_fake.assert_called_once()

    @mock.patch.object(FakeStorageDriver, 'list_volumes')
    @mock.patch('delfin.drivers.manager.DriverManager.get_driver')
    def test_list_volumes(self, driver_manager, mock_fake):
        driver_manager.return_value = FakeStorageDriver()
        mock_fake.return_value = []
        api = API()
        storage_id = '12345'

        api.list_volumes(context, storage_id)
        driver_manager.assert_called_once()
        mock_fake.assert_called_once()

    @mock.patch.object(FakeStorageDriver, 'list_controllers')
    @mock.patch('delfin.db.storage_create')
    @mock.patch('delfin.db.access_info_create')
    @mock.patch('delfin.db.storage_get_all')
    def test_list_controllers(self, mock_storage, mock_access_info,
                              mock_storage_create, mock_fake):
        storage = copy.deepcopy(STORAGE)
        storage['id'] = '12345'
        mock_storage.return_value = None
        mock_access_info.return_value = ACCESS_INFO
        mock_storage_create.return_value = storage
=======
>>>>>>> 87e65f38
        mock_fake.return_value = []
        api = API()

        storage_id = '12345'

<<<<<<< HEAD
        api.list_controllers(context, storage_id)
        mock_fake.assert_called_once()

    @mock.patch.object(FakeStorageDriver, 'list_ports')
    @mock.patch('delfin.db.storage_create')
    @mock.patch('delfin.db.access_info_create')
    @mock.patch('delfin.db.storage_get_all')
    def test_list_ports(self, mock_storage, mock_access_info,
                        mock_storage_create, mock_fake):
        storage = copy.deepcopy(STORAGE)
        storage['id'] = '12345'
        mock_storage.return_value = None
        mock_access_info.return_value = ACCESS_INFO
        mock_storage_create.return_value = storage
=======
        api.list_storage_pools(context, storage_id)
        driver_manager.assert_called_once()
        mock_fake.assert_called_once()

    @mock.patch.object(FakeStorageDriver, 'list_volumes')
    @mock.patch('delfin.drivers.manager.DriverManager.get_driver')
    def test_list_volumes(self, driver_manager, mock_fake):
        driver_manager.return_value = FakeStorageDriver()
>>>>>>> 87e65f38
        mock_fake.return_value = []
        api = API()
        storage_id = '12345'
<<<<<<< HEAD
        driver = api.driver_manager.driver_factory.get(storage_id, None)
        self.assertIsNotNone(driver)
        api.list_ports(context, storage_id)
        mock_fake.assert_called_once()

    @mock.patch.object(FakeStorageDriver, 'list_disks')
    @mock.patch('delfin.db.storage_create')
    @mock.patch('delfin.db.access_info_create')
    @mock.patch('delfin.db.storage_get_all')
    def test_list_disks(self, mock_storage, mock_access_info,
                        mock_storage_create, mock_fake):
        storage = copy.deepcopy(STORAGE)
        storage['id'] = '12345'
        mock_storage.return_value = None
=======

        api.list_volumes(context, storage_id)
        driver_manager.assert_called_once()
        mock_fake.assert_called_once()

    @mock.patch.object(FakeStorageDriver, 'parse_alert')
    @mock.patch('delfin.drivers.manager.DriverManager.get_driver')
    @mock.patch('delfin.db.access_info_get')
    def test_parse_alert(self, mock_access_info,
                         driver_manager, mock_fake):
>>>>>>> 87e65f38
        mock_access_info.return_value = ACCESS_INFO
        driver_manager.return_value = FakeStorageDriver()
        mock_fake.return_value = []
        api = API()

        storage_id = '12345'

        api.list_disks(context, storage_id)
        mock_fake.assert_called_once()

    @mock.patch.object(FakeStorageDriver, 'parse_alert')
    @mock.patch('delfin.drivers.manager.DriverManager.get_driver')
    @mock.patch('delfin.db.access_info_get')
    def test_parse_alert(self, mock_access_info,
                         driver_manager, mock_fake):
        mock_access_info.return_value = ACCESS_INFO
        driver_manager.return_value = FakeStorageDriver()
        mock_fake.return_value = []
        api = API()

        storage_id = '12345'

        api.parse_alert(context, storage_id, 'alert')
        mock_access_info.assert_called_once()
        driver_manager.assert_called_once()
        mock_fake.assert_called_once()<|MERGE_RESOLUTION|>--- conflicted
+++ resolved
@@ -231,7 +231,6 @@
     @mock.patch('delfin.drivers.manager.DriverManager.get_driver')
     def test_list_storage_pools(self, driver_manager, mock_fake):
         driver_manager.return_value = FakeStorageDriver()
-<<<<<<< HEAD
         mock_fake.return_value = []
         api = API()
 
@@ -264,14 +263,11 @@
         mock_storage.return_value = None
         mock_access_info.return_value = ACCESS_INFO
         mock_storage_create.return_value = storage
-=======
->>>>>>> 87e65f38
-        mock_fake.return_value = []
-        api = API()
-
-        storage_id = '12345'
-
-<<<<<<< HEAD
+        mock_fake.return_value = []
+        api = API()
+
+        storage_id = '12345'
+
         api.list_controllers(context, storage_id)
         mock_fake.assert_called_once()
 
@@ -286,20 +282,9 @@
         mock_storage.return_value = None
         mock_access_info.return_value = ACCESS_INFO
         mock_storage_create.return_value = storage
-=======
-        api.list_storage_pools(context, storage_id)
-        driver_manager.assert_called_once()
-        mock_fake.assert_called_once()
-
-    @mock.patch.object(FakeStorageDriver, 'list_volumes')
-    @mock.patch('delfin.drivers.manager.DriverManager.get_driver')
-    def test_list_volumes(self, driver_manager, mock_fake):
-        driver_manager.return_value = FakeStorageDriver()
->>>>>>> 87e65f38
-        mock_fake.return_value = []
-        api = API()
-        storage_id = '12345'
-<<<<<<< HEAD
+        mock_fake.return_value = []
+        api = API()
+        storage_id = '12345'
         driver = api.driver_manager.driver_factory.get(storage_id, None)
         self.assertIsNotNone(driver)
         api.list_ports(context, storage_id)
@@ -314,10 +299,17 @@
         storage = copy.deepcopy(STORAGE)
         storage['id'] = '12345'
         mock_storage.return_value = None
-=======
-
-        api.list_volumes(context, storage_id)
-        driver_manager.assert_called_once()
+        mock_access_info.return_value = ACCESS_INFO
+        mock_storage_create.return_value = storage
+        mock_fake.return_value = []
+        api = API()
+        api.discover_storage(context, ACCESS_INFO)
+
+        storage_id = '12345'
+        driver = api.driver_manager.driver_factory.get(storage_id, None)
+        self.assertIsNotNone(driver)
+
+        api.list_disks(context, storage_id)
         mock_fake.assert_called_once()
 
     @mock.patch.object(FakeStorageDriver, 'parse_alert')
@@ -325,22 +317,6 @@
     @mock.patch('delfin.db.access_info_get')
     def test_parse_alert(self, mock_access_info,
                          driver_manager, mock_fake):
->>>>>>> 87e65f38
-        mock_access_info.return_value = ACCESS_INFO
-        driver_manager.return_value = FakeStorageDriver()
-        mock_fake.return_value = []
-        api = API()
-
-        storage_id = '12345'
-
-        api.list_disks(context, storage_id)
-        mock_fake.assert_called_once()
-
-    @mock.patch.object(FakeStorageDriver, 'parse_alert')
-    @mock.patch('delfin.drivers.manager.DriverManager.get_driver')
-    @mock.patch('delfin.db.access_info_get')
-    def test_parse_alert(self, mock_access_info,
-                         driver_manager, mock_fake):
         mock_access_info.return_value = ACCESS_INFO
         driver_manager.return_value = FakeStorageDriver()
         mock_fake.return_value = []
