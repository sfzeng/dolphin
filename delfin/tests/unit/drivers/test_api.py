# Copyright 2020 The SODA Authors.
#
# Licensed under the Apache License, Version 2.0 (the "License");
# you may not use this file except in compliance with the License.
# You may obtain a copy of the License at
#
#     http://www.apache.org/licenses/LICENSE-2.0
#
# Unless required by applicable law or agreed to in writing, software
# distributed under the License is distributed on an "AS IS" BASIS,
# WITHOUT WARRANTIES OR CONDITIONS OF ANY KIND, either express or implied.
# See the License for the specific language governing permissions and
# limitations under the License.


import copy
from unittest import TestCase, mock

import sys

from delfin import context
from delfin import exception
from delfin.common import config, constants  # noqa
from delfin.drivers.api import API
from delfin.drivers.fake_storage import FakeStorageDriver

sys.modules['delfin.cryptor'] = mock.Mock()


class Request:
    def __init__(self):
        self.environ = {'delfin.context': context.RequestContext()}
        pass


ACCESS_INFO = {
    "storage_id": "12345",
    "vendor": "fake_storage",
    "model": "fake_driver",
    "rest": {
        "host": "10.0.0.1",
        "port": "8443",
        "username": "user",
        "password": "pass"
    },
    "extra_attributes": {
        "array_id": "00112233"
    }
}

STORAGE = {
    'name': 'fake_driver',
    'description': 'it is a fake driver.',
    'vendor': 'fake_vendor',
    'model': 'fake_model',
    'status': 'normal',
    'serial_number': '2102453JPN12KA000011',
    'firmware_version': '1.0.0',
    'location': 'HK',
    'total_capacity': 1024 * 1024,
    'used_capacity': 3126,
    'free_capacity': 1045449,
}


class TestDriverAPI(TestCase):

    def test_init(self):
        api = API()
        self.assertIsNotNone(api.driver_manager)

    @mock.patch('delfin.db.storage_get')
    @mock.patch('delfin.db.storage_create')
    @mock.patch('delfin.db.access_info_create')
    @mock.patch('delfin.db.storage_get_all')
    def test_discover_storage(self, mock_storage, mock_access_info,
                              mock_storage_create, mock_get_storage):
        # Case: Positive scenario for fake driver discovery
        storage = copy.deepcopy(STORAGE)
        storage['id'] = '12345'
        mock_storage.return_value = None
        mock_access_info.return_value = ACCESS_INFO
        mock_storage_create.return_value = storage
        api = API()
        api.discover_storage(context, ACCESS_INFO)
        mock_storage.assert_called()
        mock_access_info.assert_called_with(context, ACCESS_INFO)
        mock_storage_create.assert_called()
        mock_get_storage.return_value = None

        # Case: Register already existing storage
        with self.assertRaises(exception.StorageAlreadyExists) as exc:
            mock_storage.return_value = storage
            api.discover_storage(context, ACCESS_INFO)
        self.assertIn('Storage already exists', str(exc.exception))
        mock_storage.return_value = None

        # Case: Storage without serial number
        wrong_storage = copy.deepcopy(STORAGE)
        wrong_storage.pop('serial_number')
        wrong_storage['id'] = '12345'
        m = mock.Mock()
        with mock.patch.object(FakeStorageDriver, 'get_storage') as m:
            with self.assertRaises(exception.InvalidResults) as exc:
                m.return_value = wrong_storage
                api.discover_storage(context, ACCESS_INFO)
            self.assertIn('Serial number should be provided by storage',
                          str(exc.exception))

            # Case: No Storage found
            with self.assertRaises(exception.StorageBackendNotFound) as exc:
                m.return_value = None
                api.discover_storage(context, ACCESS_INFO)
            self.assertIn('Storage backend could not be found',
                          str(exc.exception))

        # Case: Test access info without 'storage_id' for driver
        test_access_info = copy.deepcopy(ACCESS_INFO)
        test_access_info.pop('storage_id')

        s = api.discover_storage(context, ACCESS_INFO)
        self.assertDictEqual(s, storage)

        # Case: Wrong access info (model) for driver
        wrong_access_info = copy.deepcopy(ACCESS_INFO)
        wrong_access_info['model'] = 'wrong_model'
        with self.assertRaises(exception.StorageDriverNotFound) as exc:
            api.discover_storage(context, wrong_access_info)

        msg = "Storage driver 'fake_storage wrong_model'could not be found"
        self.assertIn(msg, str(exc.exception))

    @mock.patch.object(FakeStorageDriver, 'get_storage')
    @mock.patch('delfin.db.storage_update')
    @mock.patch('delfin.db.access_info_update')
    @mock.patch('delfin.db.storage_get')
    def test_update_access_info(self, mock_storage_get,
                                mock_access_info_update,
                                mock_storage_update,
                                mock_storage):
        storage = copy.deepcopy(STORAGE)
        access_info_new = copy.deepcopy(ACCESS_INFO)
        access_info_new['rest']['username'] = 'new_user'

        mock_storage_get.return_value = storage
        mock_access_info_update.return_value = access_info_new
        mock_storage_update.return_value = None
        mock_storage.return_value = storage
        api = API()
        updated = api.update_access_info(context, access_info_new)

        storage_id = '12345'
        mock_storage_get.assert_called_with(
            context, storage_id)

        mock_access_info_update.assert_called_with(
            context, storage_id, access_info_new)

        mock_storage_update.assert_called_with(
            context, storage_id, storage)

        access_info_new['rest']['password'] = "cGFzc3dvcmQ="
        self.assertDictEqual(access_info_new, updated)

        # Case: Wrong storage serial number
        wrong_storage = copy.deepcopy(STORAGE)
        wrong_storage['serial_number'] = '00000'
        mock_storage.return_value = wrong_storage
        with self.assertRaises(exception.StorageSerialNumberMismatch) as exc:
            api.update_access_info(context, access_info_new)

        msg = "Serial number 00000 does not match " \
              "the existing storage serial number"
        self.assertIn(msg, str(exc.exception))

        # Case: No storage serial number
        wrong_storage.pop('serial_number')
        mock_storage.return_value = wrong_storage
        with self.assertRaises(exception.InvalidResults) as exc:
            api.update_access_info(context, access_info_new)

        msg = "Serial number should be provided by storage"
        self.assertIn(msg, str(exc.exception))

        # Case: No storage
        mock_storage.return_value = None
        with self.assertRaises(exception.StorageBackendNotFound) as exc:
            api.update_access_info(context, access_info_new)

        msg = "Storage backend could not be found"
        self.assertIn(msg, str(exc.exception))

    @mock.patch('delfin.db.storage_get')
    @mock.patch('delfin.db.storage_create')
    @mock.patch('delfin.db.access_info_create')
    @mock.patch('delfin.db.storage_get_all')
    def test_remove_storage(self, mock_storage, mock_access_info,
                            mock_storage_create, mock_get_storage):
        storage = copy.deepcopy(STORAGE)
        storage['id'] = '12345'
        mock_storage.return_value = None
        mock_access_info.return_value = ACCESS_INFO
        mock_storage_create.return_value = storage
        api = API()
        api.discover_storage(context, ACCESS_INFO)
        mock_get_storage.return_value = None

        storage_id = '12345'

        # Verify that driver instance not added to factory
        driver = api.driver_manager.driver_factory.get(storage_id, None)
        self.assertIsNone(driver)

        api.remove_storage(context, storage_id)

        driver = api.driver_manager.driver_factory.get(storage_id, None)
        self.assertIsNone(driver)

    @mock.patch.object(FakeStorageDriver, 'get_storage')
    @mock.patch('delfin.drivers.manager.DriverManager.get_driver')
    def test_get_storage(self, driver_manager, mock_fake):
        driver_manager.return_value = FakeStorageDriver()
        storage = copy.deepcopy(STORAGE)
        storage['id'] = '12345'
        mock_fake.return_value = storage
        api = API()

        storage_id = '12345'

        api.get_storage(context, storage_id)
        driver_manager.assert_called_once()
        mock_fake.assert_called()

    @mock.patch.object(FakeStorageDriver, 'list_storage_pools')
    @mock.patch('delfin.drivers.manager.DriverManager.get_driver')
    def test_list_storage_pools(self, driver_manager, mock_fake):
        driver_manager.return_value = FakeStorageDriver()
        mock_fake.return_value = []
        api = API()

        storage_id = '12345'

        api.list_storage_pools(context, storage_id)
        driver_manager.assert_called_once()
        mock_fake.assert_called_once()

    @mock.patch.object(FakeStorageDriver, 'list_volumes')
    @mock.patch('delfin.drivers.manager.DriverManager.get_driver')
    def test_list_volumes(self, driver_manager, mock_fake):
        driver_manager.return_value = FakeStorageDriver()
        mock_fake.return_value = []
        api = API()
        storage_id = '12345'

        api.list_volumes(context, storage_id)
        driver_manager.assert_called_once()
        mock_fake.assert_called_once()

    @mock.patch.object(FakeStorageDriver, 'list_controllers')
    @mock.patch('delfin.drivers.manager.DriverManager.get_driver')
    def test_list_controllers(self, driver_manager, mock_fake):
        driver_manager.return_value = FakeStorageDriver()
        mock_fake.return_value = []
        api = API()
        storage_id = '12345'

        api.list_controllers(context, storage_id)
        driver_manager.assert_called_once()
        mock_fake.assert_called_once()

    @mock.patch.object(FakeStorageDriver, 'list_disks')
    @mock.patch('delfin.drivers.manager.DriverManager.get_driver')
    def test_list_disks(self, driver_manager, mock_fake):
        driver_manager.return_value = FakeStorageDriver()
        mock_fake.return_value = []
        api = API()
        storage_id = '12345'

        api.list_disks(context, storage_id)
        driver_manager.assert_called_once()
        mock_fake.assert_called_once()

    @mock.patch.object(FakeStorageDriver, 'list_ports')
    @mock.patch('delfin.drivers.manager.DriverManager.get_driver')
    def test_list_ports(self, driver_manager, mock_fake):
        driver_manager.return_value = FakeStorageDriver()
        mock_fake.return_value = []
        api = API()
        storage_id = '12345'

        api.list_ports(context, storage_id)
        driver_manager.assert_called_once()
        mock_fake.assert_called_once()

    @mock.patch.object(FakeStorageDriver, 'list_filesystems')
    @mock.patch('delfin.drivers.manager.DriverManager.get_driver')
    def test_list_filesystems(self, driver_manager, mock_fake):
        driver_manager.return_value = FakeStorageDriver()
        mock_fake.return_value = []
        api = API()
        storage_id = '12345'

        api.list_filesystems(context, storage_id)
        driver_manager.assert_called_once()
        mock_fake.assert_called_once()

    @mock.patch.object(FakeStorageDriver, 'list_qtrees')
    @mock.patch('delfin.drivers.manager.DriverManager.get_driver')
    def test_list_qtrees(self, driver_manager, mock_fake):
        driver_manager.return_value = FakeStorageDriver()
        mock_fake.return_value = []
        api = API()
        storage_id = '12345'

        api.list_qtrees(context, storage_id)
        driver_manager.assert_called_once()
        mock_fake.assert_called_once()

    @mock.patch.object(FakeStorageDriver, 'list_shares')
    @mock.patch('delfin.drivers.manager.DriverManager.get_driver')
    def test_list_shares(self, driver_manager, mock_fake):
        driver_manager.return_value = FakeStorageDriver()
        mock_fake.return_value = []
        api = API()
        storage_id = '12345'

        api.list_shares(context, storage_id)
        driver_manager.assert_called_once()
        mock_fake.assert_called_once()

    @mock.patch.object(FakeStorageDriver, 'parse_alert')
    @mock.patch('delfin.drivers.manager.DriverManager.get_driver')
    @mock.patch('delfin.db.access_info_get')
    def test_parse_alert(self, mock_access_info,
                         driver_manager, mock_fake):
        mock_access_info.return_value = ACCESS_INFO
        driver_manager.return_value = FakeStorageDriver()
        mock_fake.return_value = []
        api = API()

        storage_id = '12345'

        api.parse_alert(context, storage_id, 'alert')
        mock_access_info.assert_called_once()
        driver_manager.assert_called_once()
        mock_fake.assert_called_once()

    @mock.patch('delfin.drivers.manager.DriverManager.get_driver')
    def test_get_capabilities(self, driver_manager):
        driver_manager.return_value = FakeStorageDriver()
        storage_id = '12345'
        capabilities = API().get_capabilities(context, storage_id)

        self.assertTrue('resource_metrics' in capabilities)
        driver_manager.assert_called_once()

<<<<<<< HEAD
    @mock.patch.object(FakeStorageDriver, 'list_storage_host_initiators')
    @mock.patch('delfin.drivers.manager.DriverManager.get_driver')
    def test_list_storage_host_initiators(self, driver_manager, mock_fake):
        driver_manager.return_value = FakeStorageDriver()
        mock_fake.return_value = []
        api = API()
        storage_id = '12345'

        api.list_storage_host_initiators(context, storage_id)
        driver_manager.assert_called_once()
        mock_fake.assert_called_once()

    @mock.patch.object(FakeStorageDriver, 'list_storage_hosts')
    @mock.patch('delfin.drivers.manager.DriverManager.get_driver')
    def test_list_storage_hosts(self, driver_manager, mock_fake):
        driver_manager.return_value = FakeStorageDriver()
        mock_fake.return_value = []
        api = API()
        storage_id = '12345'

        api.list_storage_hosts(context, storage_id)
        driver_manager.assert_called_once()
        mock_fake.assert_called_once()

    @mock.patch.object(FakeStorageDriver, 'list_storage_host_groups')
    @mock.patch('delfin.drivers.manager.DriverManager.get_driver')
    def test_list_storage_host_groups(self, driver_manager, mock_fake):
        driver_manager.return_value = FakeStorageDriver()
        mock_fake.return_value = []
        api = API()
        storage_id = '12345'

        api.list_storage_host_groups(context, storage_id)
        driver_manager.assert_called_once()
        mock_fake.assert_called_once()

    @mock.patch.object(FakeStorageDriver, 'list_port_groups')
    @mock.patch('delfin.drivers.manager.DriverManager.get_driver')
    def test_list_port_groups(self, driver_manager, mock_fake):
        driver_manager.return_value = FakeStorageDriver()
        mock_fake.return_value = []
        api = API()
        storage_id = '12345'

        api.list_port_groups(context, storage_id)
        driver_manager.assert_called_once()
        mock_fake.assert_called_once()

    @mock.patch.object(FakeStorageDriver, 'list_volume_groups')
    @mock.patch('delfin.drivers.manager.DriverManager.get_driver')
    def test_list_volume_groups(self, driver_manager, mock_fake):
        driver_manager.return_value = FakeStorageDriver()
        mock_fake.return_value = []
        api = API()
        storage_id = '12345'

        api.list_volume_groups(context, storage_id)
        driver_manager.assert_called_once()
        mock_fake.assert_called_once()

    @mock.patch.object(FakeStorageDriver, 'list_masking_views')
    @mock.patch('delfin.drivers.manager.DriverManager.get_driver')
    def test_list_masking_views(self, driver_manager, mock_fake):
        driver_manager.return_value = FakeStorageDriver()
        mock_fake.return_value = []
        api = API()
        storage_id = '12345'

        api.list_masking_views(context, storage_id)
        driver_manager.assert_called_once()
        mock_fake.assert_called_once()
=======
    @mock.patch('delfin.drivers.manager.DriverManager.get_driver')
    def test_collect_perf_metrics(self, driver_manager):
        driver_manager.return_value = FakeStorageDriver()
        storage_id = '12345'
        capabilities = API().get_capabilities(context, storage_id)

        metrics = API().collect_perf_metrics(context, storage_id,
                                             capabilities['resource_metrics'],
                                             1622808000000, 1622808000001)
        self.assertTrue('resource_metrics' in capabilities)
        self.assertTrue(True, isinstance(metrics[0], constants.metric_struct))
        self.assertEqual(driver_manager.call_count, 2)
>>>>>>> 2629e5e5
<|MERGE_RESOLUTION|>--- conflicted
+++ resolved
@@ -354,7 +354,6 @@
         self.assertTrue('resource_metrics' in capabilities)
         driver_manager.assert_called_once()
 
-<<<<<<< HEAD
     @mock.patch.object(FakeStorageDriver, 'list_storage_host_initiators')
     @mock.patch('delfin.drivers.manager.DriverManager.get_driver')
     def test_list_storage_host_initiators(self, driver_manager, mock_fake):
@@ -426,7 +425,7 @@
         api.list_masking_views(context, storage_id)
         driver_manager.assert_called_once()
         mock_fake.assert_called_once()
-=======
+
     @mock.patch('delfin.drivers.manager.DriverManager.get_driver')
     def test_collect_perf_metrics(self, driver_manager):
         driver_manager.return_value = FakeStorageDriver()
@@ -438,5 +437,4 @@
                                              1622808000000, 1622808000001)
         self.assertTrue('resource_metrics' in capabilities)
         self.assertTrue(True, isinstance(metrics[0], constants.metric_struct))
-        self.assertEqual(driver_manager.call_count, 2)
->>>>>>> 2629e5e5
+        self.assertEqual(driver_manager.call_count, 2)