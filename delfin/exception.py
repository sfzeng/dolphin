--- conflicted
+++ resolved
@@ -239,7 +239,7 @@
 
 class SSHNotFoundKnownHosts(NotFound):
     msg_fmt = _("{0} not found in known_hosts.")
-<<<<<<< HEAD
+    code = 400
 
 
 class StorageClearAlertFailed(DelfinException):
@@ -247,7 +247,4 @@
 
 
 class StorageListAlertFailed(DelfinException):
-    msg_fmt = _("Failed to list alerts. Reason: {0}.")
-=======
-    code = 400
->>>>>>> 707fabb1
+    msg_fmt = _("Failed to list alerts. Reason: {0}.")