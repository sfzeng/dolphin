--- conflicted
+++ resolved
@@ -122,16 +122,9 @@
             return pool_list
 
         except Exception as err:
-<<<<<<< HEAD
-            LOG.error("Failed to get storage pool metrics from "
-                      "VMAX: {}".format(err))
-            raise exception.StorageBackendException(
-                reason='Failed to get storage pool metrics from VMAX')
-=======
             msg = "Failed to get pool metrics from VMAX: {}".format(err)
             LOG.error(msg)
             raise exception.StorageBackendException(msg)
->>>>>>> 42c43908
 
     def list_volumes(self, storage_id):
 
