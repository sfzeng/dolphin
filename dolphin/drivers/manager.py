# Copyright 2020 The SODA Authors.
#
# Licensed under the Apache License, Version 2.0 (the "License");
# you may not use this file except in compliance with the License.
# You may obtain a copy of the License at
#
#     http://www.apache.org/licenses/LICENSE-2.0
#
# Unless required by applicable law or agreed to in writing, software
# distributed under the License is distributed on an "AS IS" BASIS,
# WITHOUT WARRANTIES OR CONDITIONS OF ANY KIND, either express or implied.
# See the License for the specific language governing permissions and
# limitations under the License.

import six
import stevedore

from oslo_log import log
from oslo_utils import uuidutils

from dolphin import exception
from dolphin.i18n import _
from dolphin import utils

LOG = log.getLogger(__name__)

<<<<<<< HEAD
DRIVER_MAPPING = {
    "fake_storage": "dolphin.drivers.fake_storage.FakeStorageDriver"
    "vmax_storage": "dolphin.drivers.fake_storage.VMAXStorageDriver"
}

=======
>>>>>>> 4d6e3b7c

class DriverManager(metaclass=utils.Singleton):
    NAMESPACE = 'dolphin.storage.drivers'

    def __init__(self):
        # The driver_factory will keep the driver instance for
        # each of storage systems so that the session between driver
        # and storage system is effectively used.
        self.driver_factory = dict()

    @staticmethod
    def get_storage_registry():
        """Show register parameters which the driver needs."""
        pass

    def register_storage(self, context, access_info):
        """Discovery a storage system with access information."""
        try:
            driver = stevedore.driver.DriverManager(
                namespace=self.NAMESPACE,
                name='%s %s' % (access_info['vendor'],
                                access_info['model']),
                invoke_on_load=True
            ).driver
        except Exception as e:
            msg = (_("Storage driver '%s %s' could not be found.") % (access_info['vendor'],
                                                                      access_info['model']))
            LOG.error(msg)
            raise exception.StorageDriverNotFound(message=msg)

        storage = driver.register_storage(context,
                                          access_info)
        if storage:
            storage['id'] = six.text_type(uuidutils.generate_uuid())
            self.driver_factory[storage['id']] = driver

        LOG.info("Storage was found successfully.")
        return storage

    def remove_storage(self, context, storage_id):
        """Clear driver instance from driver factory."""
        self.driver_factory.pop(storage_id, None)

    def get_storage(self, context, storage_id):
        """Get storage device information from storage system"""
        pass

    def list_pools(self, context, storage_id):
        """List all storage pools from storage system."""
        pass

    def list_volumes(self, context, storage_id):
        """List all storage volumes from storage system."""
        pass

    def add_trap_config(self, context, storage_id, trap_config):
        """Config the trap receiver in storage system."""
        pass

    def remove_trap_config(self, context, storage_id, trap_config):
        """Remove trap receiver configuration from storage system."""
        pass

    def parse_alert(self, context, storage_id, alert):
        """Parse alert data got from snmp trap server."""
        pass

    def clear_alert(self, context, storage_id, alert):
        """Clear alert from storage system."""
        pass<|MERGE_RESOLUTION|>--- conflicted
+++ resolved
@@ -24,14 +24,6 @@
 
 LOG = log.getLogger(__name__)
 
-<<<<<<< HEAD
-DRIVER_MAPPING = {
-    "fake_storage": "dolphin.drivers.fake_storage.FakeStorageDriver"
-    "vmax_storage": "dolphin.drivers.fake_storage.VMAXStorageDriver"
-}
-
-=======
->>>>>>> 4d6e3b7c
 
 class DriverManager(metaclass=utils.Singleton):
     NAMESPACE = 'dolphin.storage.drivers'
