# Copyright 2020 The SODA Authors.
#
# Licensed under the Apache License, Version 2.0 (the "License");
# you may not use this file except in compliance with the License.
# You may obtain a copy of the License at
#
#     http://www.apache.org/licenses/LICENSE-2.0
#
# Unless required by applicable law or agreed to in writing, software
# distributed under the License is distributed on an "AS IS" BASIS,
# WITHOUT WARRANTIES OR CONDITIONS OF ANY KIND, either express or implied.
# See the License for the specific language governing permissions and
# limitations under the License.

import six

from oslo_log import log
from oslo_utils import uuidutils

from dolphin.drivers import helper
from dolphin.drivers import manager

LOG = log.getLogger(__name__)


class API(object):
    def __init__(self):
        self.driver_manager = manager.DriverManager()

    def discover_storage(self, context, access_info):
        """Discover a storage system with access information."""
        if 'storage_id' not in access_info:
            access_info['storage_id'] = six.text_type(
                uuidutils.generate_uuid())

        driver = self.driver_manager.get_driver(context,
                                                cache_on_load=False,
                                                **access_info)
        storage = driver.get_storage(context)

        # Need to validate storage response from driver
        helper.check_storage_repetition(context, storage)
        access_info = helper.create_access_info(context, access_info)
        storage['id'] = access_info['storage_id']
        storage = helper.create_storage(context, storage)
        self.driver_manager.update_driver(storage['id'], driver)

        LOG.info("Storage found successfully.")
        return storage

    def update_access_info(self, context, access_info):
        """Validate and update access information."""
        driver = self.driver_manager.get_driver(context,
                                                cache_on_load=False,
                                                **access_info)
        storage_new = driver.get_storage(context)

        # Need to validate storage response from driver
        storage_id = access_info['storage_id']
        helper.check_storage_consistency(context, storage_id, storage_new)
        access_info = helper.update_access_info(context,
                                                storage_id, access_info)
        helper.update_storage(context, storage_id, storage_new)
        self.driver_manager.update_driver(storage_id, driver)

        LOG.info("Access information updated successfully.")
        return access_info

    def remove_storage(self, context, storage_id):
        """Clear driver instance from driver factory."""
        self.driver_manager.remove_driver(storage_id)

    def get_storage(self, context, storage_id):
        """Get storage device information from storage system"""
        driver = self.driver_manager.get_driver(context, storage_id=storage_id)
        return driver.get_storage(context)

    def list_pools(self, context, storage_id):
        """List all storage pools from storage system."""
        driver = self.driver_manager.get_driver(context, storage_id=storage_id)
        return driver.list_pools(context)

    def list_volumes(self, context, storage_id):
        """List all storage volumes from storage system."""
        pass

    def add_trap_config(self, context, storage_id, trap_config):
        """Config the trap receiver in storage system."""
        pass

    def remove_trap_config(self, context, storage_id, trap_config):
        """Remove trap receiver configuration from storage system."""
        pass

    def parse_alert(self, context, storage_id, alert):
        """Parse alert data got from snmp trap server."""
<<<<<<< HEAD
        driver = self.driver_manager.get_driver(context,
                                                **{'storage_id': storage_id})
        return driver.parse_alert(context, alert)
=======
        driver = self.driver_manager.get_driver(context, storage_id=storage_id)
        driver.parse_alert(context, alert)
>>>>>>> 71112694

    def clear_alert(self, context, storage_id, alert):
        """Clear alert from storage system."""
        pass<|MERGE_RESOLUTION|>--- conflicted
+++ resolved
@@ -94,14 +94,8 @@
 
     def parse_alert(self, context, storage_id, alert):
         """Parse alert data got from snmp trap server."""
-<<<<<<< HEAD
-        driver = self.driver_manager.get_driver(context,
-                                                **{'storage_id': storage_id})
+        driver = self.driver_manager.get_driver(context, storage_id=storage_id)
         return driver.parse_alert(context, alert)
-=======
-        driver = self.driver_manager.get_driver(context, storage_id=storage_id)
-        driver.parse_alert(context, alert)
->>>>>>> 71112694
 
     def clear_alert(self, context, storage_id, alert):
         """Clear alert from storage system."""
