# Copyright 2020 The SODA Authors.
# Copyright 2010 OpenStack LLC.
# All Rights Reserved.
#
#    Licensed under the Apache License, Version 2.0 (the "License"); you may
#    not use this file except in compliance with the License. You may obtain
#    a copy of the License at
#
#         http://www.apache.org/licenses/LICENSE-2.0
#
#    Unless required by applicable law or agreed to in writing, software
#    distributed under the License is distributed on an "AS IS" BASIS, WITHOUT
#    WARRANTIES OR CONDITIONS OF ANY KIND, either express or implied. See the
#    License for the specific language governing permissions and limitations
#    under the License.

import webob.dec
import webob.request

from dolphin import context
from dolphin.api.common import wsgi as os_wsgi
from dolphin.common import config, constants  # noqa


@webob.dec.wsgify
def fake_wsgi(self, req):
    return self.application


class HTTPRequest(os_wsgi.Request):

    @classmethod
    def blank(cls, *args, **kwargs):
        if not kwargs.get('base_url'):
            kwargs['base_url'] = 'http://localhost/v1'
        use_admin_context = kwargs.pop('use_admin_context', False)
        out = os_wsgi.Request.blank(*args, **kwargs)
        out.environ['dolphin.context'] = context.RequestContext(
            is_admin=use_admin_context)
        return out


<<<<<<< HEAD
def fake_storage_pool_get_all(context, marker=None,
                              limit=None, sort_keys=None,
                              sort_dirs=None, filters=None, offset=None):
    return [
        {
            "created_at": "2020-06-10T07:17:08.707356",
            "updated_at": "2020-06-10T07:17:08.707356",
            "id": "14155a1f-f053-4ccb-a846-ed67e4387428",
            "name": "SRP_1",
            "storage_id": '12c2d52f-01bc-41f5-b73f-7abf6f38a2a6',
            "original_id": "SRP_1",
            "description": "fake storage Pool",
            "status": "normal",
            "storage_type": "block",
            "total_capacity": 26300318136401,
            "used_capacity": 19054536509358,
            "free_capacity": 7245781627043
        }
    ]


def fake_storage_pool_show(context, storage_pool_id):
    return {
        "created_at": "2020-06-10T07:17:08.707356",
        "updated_at": "2020-06-10T07:17:08.707356",
        "id": "14155a1f-f053-4ccb-a846-ed67e4387428",
        "name": "SRP_1",
        "storage_id": '12c2d52f-01bc-41f5-b73f-7abf6f38a2a6',
        "original_id": "SRP_1",
        "description": "fake storage Pool",
        "status": "normal",
        "storage_type": "block",
        "total_capacity": 26300318136401,
        "used_capacity": 19054536509358,
        "free_capacity": 7245781627043
    }
=======
def fake_storages_get_all(context, marker=None, limit=None, sort_keys=None,
                          sort_dirs=None, filters=None, offset=None):
    return [
        {
            "id": "12c2d52f-01bc-41f5-b73f-7abf6f38a2a6",
            "created_at": "2020-06-09T08:59:48.710890",
            "free_capacity": 1045449,
            "updated_at": "2020-06-09T08:59:48.769470",
            "name": "fake_driver",
            "location": "HK",
            "firmware_version": "1.0.0",
            "vendor": "fake_vendor",
            "status": "normal",
            "sync_status": constants.SyncStatus.SYNCED,
            "model": "fake_model",
            "description": "it is a fake driver.",
            "serial_number": "2102453JPN12KA0000113",
            "used_capacity": 3126,
            "total_capacity": 1048576
        },
        {
            "id": "277a1d8f-a36e-423e-bdd9-db154f32c289",
            "created_at": "2020-06-09T08:58:23.008821",
            "free_capacity": 1045449,
            "updated_at": "2020-06-09T08:58:23.033601",
            "name": "fake_driver",
            "location": "HK",
            "firmware_version": "1.0.0",
            "vendor": "fake_vendor",
            "status": "normal",
            "sync_status": constants.SyncStatus.SYNCED,
            "model": "fake_model",
            "description": "it is a fake driver.",
            "serial_number": "2102453JPN12KA0000112",
            "used_capacity": 3126,
            "total_capacity": 1048576
        }
    ]


def fake_storages_get_all_with_filter(
        context, marker=None, limit=None,
        sort_keys=None, sort_dirs=None, filters=None, offset=None):
    return [
        {
            "id": "12c2d52f-01bc-41f5-b73f-7abf6f38a2a6",
            "created_at": "2020-06-09T08:59:48.710890",
            "free_capacity": 1045449,
            "updated_at": "2020-06-09T08:59:48.769470",
            "name": "fake_driver",
            "location": "HK",
            "firmware_version": "1.0.0",
            "vendor": "fake_vendor",
            "status": "normal",
            "sync_status": constants.SyncStatus.SYNCED,
            "model": "fake_model",
            "description": "it is a fake driver.",
            "serial_number": "2102453JPN12KA0000113",
            "used_capacity": 3126,
            "total_capacity": 1048576
        }
    ]


def fake_storages_show(context, storage_id):
    return {
        "id": "12c2d52f-01bc-41f5-b73f-7abf6f38a2a6",
        "created_at": "2020-06-09T08:59:48.710890",
        "free_capacity": 1045449,
        "updated_at": "2020-06-09T08:59:48.769470",
        "name": "fake_driver",
        "location": "HK",
        "firmware_version": "1.0.0",
        "vendor": "fake_vendor",
        "status": "normal",
        "sync_status": constants.SyncStatus.SYNCED,
        "model": "fake_model",
        "description": "it is a fake driver.",
        "serial_number": "2102453JPN12KA0000113",
        "used_capacity": 3126,
        "total_capacity": 1048576
    }


def fake_access_info_get_all(context, marker=None, limit=None, sort_keys=None,
                             sort_dirs=None, filters=None, offset=None):
    return [
        {
            'created_at': "2020-06-09T08:59:48.710890",
            'model': 'fake_driver',
            'storage_id': '5f5c806d-2e65-473c-b612-345ef43f0642',
            'host': '10.0.0.76',
            'extra_attributes': {'array_id': '0001234567891'},
            'password': b'YWJjZA==', 'port': '1234',
            'updated_at': None,
            'username': 'admin',
            'vendor': 'fake_storage'
        }
    ]


def fake_sync(self, req, id):
    pass
>>>>>>> 3784bafd
<|MERGE_RESOLUTION|>--- conflicted
+++ resolved
@@ -40,44 +40,6 @@
         return out
 
 
-<<<<<<< HEAD
-def fake_storage_pool_get_all(context, marker=None,
-                              limit=None, sort_keys=None,
-                              sort_dirs=None, filters=None, offset=None):
-    return [
-        {
-            "created_at": "2020-06-10T07:17:08.707356",
-            "updated_at": "2020-06-10T07:17:08.707356",
-            "id": "14155a1f-f053-4ccb-a846-ed67e4387428",
-            "name": "SRP_1",
-            "storage_id": '12c2d52f-01bc-41f5-b73f-7abf6f38a2a6',
-            "original_id": "SRP_1",
-            "description": "fake storage Pool",
-            "status": "normal",
-            "storage_type": "block",
-            "total_capacity": 26300318136401,
-            "used_capacity": 19054536509358,
-            "free_capacity": 7245781627043
-        }
-    ]
-
-
-def fake_storage_pool_show(context, storage_pool_id):
-    return {
-        "created_at": "2020-06-10T07:17:08.707356",
-        "updated_at": "2020-06-10T07:17:08.707356",
-        "id": "14155a1f-f053-4ccb-a846-ed67e4387428",
-        "name": "SRP_1",
-        "storage_id": '12c2d52f-01bc-41f5-b73f-7abf6f38a2a6',
-        "original_id": "SRP_1",
-        "description": "fake storage Pool",
-        "status": "normal",
-        "storage_type": "block",
-        "total_capacity": 26300318136401,
-        "used_capacity": 19054536509358,
-        "free_capacity": 7245781627043
-    }
-=======
 def fake_storages_get_all(context, marker=None, limit=None, sort_keys=None,
                           sort_dirs=None, filters=None, offset=None):
     return [
@@ -181,4 +143,41 @@
 
 def fake_sync(self, req, id):
     pass
->>>>>>> 3784bafd
+
+
+def fake_storage_pool_get_all(context, marker=None,
+                              limit=None, sort_keys=None,
+                              sort_dirs=None, filters=None, offset=None):
+    return [
+        {
+            "created_at": "2020-06-10T07:17:08.707356",
+            "updated_at": "2020-06-10T07:17:08.707356",
+            "id": "14155a1f-f053-4ccb-a846-ed67e4387428",
+            "name": "SRP_1",
+            "storage_id": '12c2d52f-01bc-41f5-b73f-7abf6f38a2a6',
+            "original_id": "SRP_1",
+            "description": "fake storage Pool",
+            "status": "normal",
+            "storage_type": "block",
+            "total_capacity": 26300318136401,
+            "used_capacity": 19054536509358,
+            "free_capacity": 7245781627043
+        }
+    ]
+
+
+def fake_storage_pool_show(context, storage_pool_id):
+    return {
+        "created_at": "2020-06-10T07:17:08.707356",
+        "updated_at": "2020-06-10T07:17:08.707356",
+        "id": "14155a1f-f053-4ccb-a846-ed67e4387428",
+        "name": "SRP_1",
+        "storage_id": '12c2d52f-01bc-41f5-b73f-7abf6f38a2a6',
+        "original_id": "SRP_1",
+        "description": "fake storage Pool",
+        "status": "normal",
+        "storage_type": "block",
+        "total_capacity": 26300318136401,
+        "used_capacity": 19054536509358,
+        "free_capacity": 7245781627043
+    }