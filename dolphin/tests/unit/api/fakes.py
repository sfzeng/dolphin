--- conflicted
+++ resolved
@@ -40,7 +40,111 @@
         return out
 
 
-<<<<<<< HEAD
+def fake_storages_get_all(context, marker=None, limit=None, sort_keys=None,
+                          sort_dirs=None, filters=None, offset=None):
+    return [
+        {
+            "id": "12c2d52f-01bc-41f5-b73f-7abf6f38a2a6",
+            "created_at": "2020-06-09T08:59:48.710890",
+            "free_capacity": 1045449,
+            "updated_at": "2020-06-09T08:59:48.769470",
+            "name": "fake_driver",
+            "location": "HK",
+            "firmware_version": "1.0.0",
+            "vendor": "fake_vendor",
+            "status": "normal",
+            "sync_status": constants.SyncStatus.SYNCED,
+            "model": "fake_model",
+            "description": "it is a fake driver.",
+            "serial_number": "2102453JPN12KA0000113",
+            "used_capacity": 3126,
+            "total_capacity": 1048576
+        },
+        {
+            "id": "277a1d8f-a36e-423e-bdd9-db154f32c289",
+            "created_at": "2020-06-09T08:58:23.008821",
+            "free_capacity": 1045449,
+            "updated_at": "2020-06-09T08:58:23.033601",
+            "name": "fake_driver",
+            "location": "HK",
+            "firmware_version": "1.0.0",
+            "vendor": "fake_vendor",
+            "status": "normal",
+            "sync_status": constants.SyncStatus.SYNCED,
+            "model": "fake_model",
+            "description": "it is a fake driver.",
+            "serial_number": "2102453JPN12KA0000112",
+            "used_capacity": 3126,
+            "total_capacity": 1048576
+        }
+    ]
+
+
+def fake_storages_get_all_with_filter(
+        context, marker=None, limit=None,
+        sort_keys=None, sort_dirs=None, filters=None, offset=None):
+    return [
+        {
+            "id": "12c2d52f-01bc-41f5-b73f-7abf6f38a2a6",
+            "created_at": "2020-06-09T08:59:48.710890",
+            "free_capacity": 1045449,
+            "updated_at": "2020-06-09T08:59:48.769470",
+            "name": "fake_driver",
+            "location": "HK",
+            "firmware_version": "1.0.0",
+            "vendor": "fake_vendor",
+            "status": "normal",
+            "sync_status": constants.SyncStatus.SYNCED,
+            "model": "fake_model",
+            "description": "it is a fake driver.",
+            "serial_number": "2102453JPN12KA0000113",
+            "used_capacity": 3126,
+            "total_capacity": 1048576
+        }
+    ]
+
+
+def fake_storages_show(context, storage_id):
+    return {
+        "id": "12c2d52f-01bc-41f5-b73f-7abf6f38a2a6",
+        "created_at": "2020-06-09T08:59:48.710890",
+        "free_capacity": 1045449,
+        "updated_at": "2020-06-09T08:59:48.769470",
+        "name": "fake_driver",
+        "location": "HK",
+        "firmware_version": "1.0.0",
+        "vendor": "fake_vendor",
+        "status": "normal",
+        "sync_status": constants.SyncStatus.SYNCED,
+        "model": "fake_model",
+        "description": "it is a fake driver.",
+        "serial_number": "2102453JPN12KA0000113",
+        "used_capacity": 3126,
+        "total_capacity": 1048576
+    }
+
+
+def fake_access_info_get_all(context, marker=None, limit=None, sort_keys=None,
+                             sort_dirs=None, filters=None, offset=None):
+    return [
+        {
+            'created_at': "2020-06-09T08:59:48.710890",
+            'model': 'fake_driver',
+            'storage_id': '5f5c806d-2e65-473c-b612-345ef43f0642',
+            'host': '10.0.0.76',
+            'extra_attributes': {'array_id': '0001234567891'},
+            'password': b'YWJjZA==', 'port': '1234',
+            'updated_at': None,
+            'username': 'admin',
+            'vendor': 'fake_storage'
+        }
+    ]
+
+
+def fake_sync(self, req, id):
+    pass
+
+
 def fake_volume_get_all(context, marker=None,
                         limit=None, sort_keys=None,
                         sort_dirs=None, filters=None, offset=None):
@@ -102,109 +206,4 @@
         "free_capacity": 1075838976,
         "compressed": True,
         "deduplicated": False
-    }
-=======
-def fake_storages_get_all(context, marker=None, limit=None, sort_keys=None,
-                          sort_dirs=None, filters=None, offset=None):
-    return [
-        {
-            "id": "12c2d52f-01bc-41f5-b73f-7abf6f38a2a6",
-            "created_at": "2020-06-09T08:59:48.710890",
-            "free_capacity": 1045449,
-            "updated_at": "2020-06-09T08:59:48.769470",
-            "name": "fake_driver",
-            "location": "HK",
-            "firmware_version": "1.0.0",
-            "vendor": "fake_vendor",
-            "status": "normal",
-            "sync_status": constants.SyncStatus.SYNCED,
-            "model": "fake_model",
-            "description": "it is a fake driver.",
-            "serial_number": "2102453JPN12KA0000113",
-            "used_capacity": 3126,
-            "total_capacity": 1048576
-        },
-        {
-            "id": "277a1d8f-a36e-423e-bdd9-db154f32c289",
-            "created_at": "2020-06-09T08:58:23.008821",
-            "free_capacity": 1045449,
-            "updated_at": "2020-06-09T08:58:23.033601",
-            "name": "fake_driver",
-            "location": "HK",
-            "firmware_version": "1.0.0",
-            "vendor": "fake_vendor",
-            "status": "normal",
-            "sync_status": constants.SyncStatus.SYNCED,
-            "model": "fake_model",
-            "description": "it is a fake driver.",
-            "serial_number": "2102453JPN12KA0000112",
-            "used_capacity": 3126,
-            "total_capacity": 1048576
-        }
-    ]
-
-
-def fake_storages_get_all_with_filter(
-        context, marker=None, limit=None,
-        sort_keys=None, sort_dirs=None, filters=None, offset=None):
-    return [
-        {
-            "id": "12c2d52f-01bc-41f5-b73f-7abf6f38a2a6",
-            "created_at": "2020-06-09T08:59:48.710890",
-            "free_capacity": 1045449,
-            "updated_at": "2020-06-09T08:59:48.769470",
-            "name": "fake_driver",
-            "location": "HK",
-            "firmware_version": "1.0.0",
-            "vendor": "fake_vendor",
-            "status": "normal",
-            "sync_status": constants.SyncStatus.SYNCED,
-            "model": "fake_model",
-            "description": "it is a fake driver.",
-            "serial_number": "2102453JPN12KA0000113",
-            "used_capacity": 3126,
-            "total_capacity": 1048576
-        }
-    ]
-
-
-def fake_storages_show(context, storage_id):
-    return {
-        "id": "12c2d52f-01bc-41f5-b73f-7abf6f38a2a6",
-        "created_at": "2020-06-09T08:59:48.710890",
-        "free_capacity": 1045449,
-        "updated_at": "2020-06-09T08:59:48.769470",
-        "name": "fake_driver",
-        "location": "HK",
-        "firmware_version": "1.0.0",
-        "vendor": "fake_vendor",
-        "status": "normal",
-        "sync_status": constants.SyncStatus.SYNCED,
-        "model": "fake_model",
-        "description": "it is a fake driver.",
-        "serial_number": "2102453JPN12KA0000113",
-        "used_capacity": 3126,
-        "total_capacity": 1048576
-    }
-
-
-def fake_access_info_get_all(context, marker=None, limit=None, sort_keys=None,
-                             sort_dirs=None, filters=None, offset=None):
-    return [
-        {
-            'created_at': "2020-06-09T08:59:48.710890",
-            'model': 'fake_driver',
-            'storage_id': '5f5c806d-2e65-473c-b612-345ef43f0642',
-            'host': '10.0.0.76',
-            'extra_attributes': {'array_id': '0001234567891'},
-            'password': b'YWJjZA==', 'port': '1234',
-            'updated_at': None,
-            'username': 'admin',
-            'vendor': 'fake_storage'
-        }
-    ]
-
-
-def fake_sync(self, req, id):
-    pass
->>>>>>> 3784bafd
+    }