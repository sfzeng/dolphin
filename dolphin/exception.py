--- conflicted
+++ resolved
@@ -159,11 +159,7 @@
 
 
 class StoragePoolNotFound(NotFound):
-<<<<<<< HEAD
-    message = _("Pool %(id)s could not be found.")
-=======
     msg_fmt = _("Storage pool {0} could not be found.")
->>>>>>> 42c43908
 
 
 class VolumeNotFound(NotFound):
