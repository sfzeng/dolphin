# Copyright 2020 The SODA Authors.
# Copyright 2010 United States Government as represented by the
# Administrator of the National Aeronautics and Space Administration.
# All Rights Reserved.
#
#    Licensed under the Apache License, Version 2.0 (the "License"); you may
#    not use this file except in compliance with the License. You may obtain
#    a copy of the License at
#
#         http://www.apache.org/licenses/LICENSE-2.0
#
#    Unless required by applicable law or agreed to in writing, software
#    distributed under the License is distributed on an "AS IS" BASIS, WITHOUT
#    WARRANTIES OR CONDITIONS OF ANY KIND, either express or implied. See the
#    License for the specific language governing permissions and limitations
#    under the License.

"""Dolphin base exception handling.

Includes decorator for re-raising Dolphin-type exceptions.

SHOULD include dedicated exception logging.

"""
import re

from oslo_concurrency import processutils
from oslo_config import cfg
from oslo_log import log
import six
import webob.exc

from dolphin.i18n import _

LOG = log.getLogger(__name__)

exc_log_opts = [
    cfg.BoolOpt('fatal_exception_format_errors',
                default=False,
                help='Whether to make exception message format errors fatal.'),
]

CONF = cfg.CONF
CONF.register_opts(exc_log_opts)

ProcessExecutionError = processutils.ProcessExecutionError


class ConvertedException(webob.exc.WSGIHTTPException):
    def __init__(self, code=400, title="", explanation=""):
        self.code = code
        self.title = title
        self.explanation = explanation
        super(ConvertedException, self).__init__()


class Error(Exception):
    pass


class DolphinException(Exception):
    """Base Dolphin Exception

    To correctly use this class, inherit from it and define
    a 'message' property. That message will get printf'd
    with the keyword arguments provided to the constructor.

    """
    message = _("An unknown exception occurred.")
    code = 500
    headers = {}
    safe = False

    def __init__(self, message=None, detail_data={}, **kwargs):
        self.kwargs = kwargs
        self.detail_data = detail_data

        if 'code' not in self.kwargs:
            try:
                self.kwargs['code'] = self.code
            except AttributeError:
                pass
        for k, v in self.kwargs.items():
            if isinstance(v, Exception):
                self.kwargs[k] = six.text_type(v)

        if not message:
            try:
                message = self.message % kwargs

            except Exception:
                # kwargs doesn't match a variable in the message
                # log the issue and the kwargs
                LOG.exception('Exception in string format operation.')
                for name, value in kwargs.items():
                    LOG.error("%(name)s: %(value)s", {
                        'name': name, 'value': value})
                if CONF.fatal_exception_format_errors:
                    raise
                else:
                    # at least get the core message out if something happened
                    message = self.message
        elif isinstance(message, Exception):
            message = six.text_type(message)

        if re.match(r'.*[^\.]\.\.$', message):
            message = message[:-1]
        self.msg = message
        super(DolphinException, self).__init__(message)


class NetworkException(DolphinException):
    message = _("Exception due to network failure.")


class NetworkBindException(DolphinException):
    message = _("Exception due to failed port status in binding.")


class NetworkBadConfigurationException(NetworkException):
    message = _("Bad network configuration: %(reason)s.")


class BadConfigurationException(DolphinException):
    message = _("Bad configuration: %(reason)s.")


class NotAuthorized(DolphinException):
    message = _("Not authorized.")
    code = 403


class AdminRequired(NotAuthorized):
    message = _("User does not have admin privileges.")


class PolicyNotAuthorized(NotAuthorized):
    message = _("Policy doesn't allow %(action)s to be performed.")


class Conflict(DolphinException):
    message = _("%(err)s")
    code = 409


class Invalid(DolphinException):
    message = _("Unacceptable parameters.")
    code = 400


class InvalidCredential(Invalid):
    message = _("The credentials are invalid.")


class InvalidRequest(Invalid):
    message = _("The request is invalid.")


class InvalidResults(Invalid):
    message = _("The results are invalid.")


class InvalidInput(Invalid):
    message = _("Invalid input received: %(reason)s.")


class InvalidName(Invalid):
    message = _("An invalid 'name' value was provided. %(reason)s")


class ValidationError(Invalid):
    message = "%(detail)s"


class InvalidContentType(Invalid):
    message = _("Invalid content type %(content_type)s.")


class InvalidHost(Invalid):
    message = _("Invalid host: %(reason)s")


# Cannot be templated as the error syntax varies.
# msg needs to be constructed when raised.
class InvalidParameterValue(Invalid):
    message = _("%(err)s")


class InvalidUUID(Invalid):
    message = _("Expected a uuid but received %(uuid)s.")


class InvalidDriverMode(Invalid):
    message = _("Invalid driver mode: %(driver_mode)s.")


class InvalidAPIVersionString(Invalid):
    message = _("API Version String %(version)s is of invalid format. Must "
                "be of format MajorNum.MinorNum.")


class VersionNotFoundForAPIMethod(Invalid):
    message = _("API version %(version)s is not supported on this method.")


class InvalidGlobalAPIVersion(Invalid):
    message = _("Version %(req_ver)s is not supported by the API. Minimum "
                "is %(min_ver)s and maximum is %(max_ver)s.")


class InvalidCapacity(Invalid):
    message = _("Invalid capacity: %(name)s = %(value)s.")


class NotFound(DolphinException):
    message = _("Resource could not be found.")
    code = 404
    safe = True


class MessageNotFound(NotFound):
    message = _("Message %(message_id)s could not be found.")


class Found(DolphinException):
    message = _("Resource was found.")
    code = 302
    safe = True


class InUse(DolphinException):
    message = _("Resource is in use.")


class AvailabilityZoneNotFound(NotFound):
    message = _("Availability zone %(id)s could not be found.")


class ServiceNotFound(NotFound):
    message = _("Service %(service_id)s could not be found.")


class ResourceNotFound(NotFound):
    message = _("Resource %(storage_id)s could not be found.")


class AccessInfoNotFound(NotFound):
    message = _("Storage access info %(storage_id)s could not be found.")


class StorageNotFound(NotFound):
    message = _("Storage %(id)s could not be found.")


class PoolNotFound(NotFound):
    message = _("Pool %(id)s could not be found.")


class VolumeNotFound(NotFound):
    message = _("Volume %(id)s could not be found.")


class StorageDriverNotFound(NotFound):
    message = _("Storage driver could not be found.")


class StorageBackendException(DolphinException):
    message = _("Exception from Storage Backend: %(reason)s.")


class StorageSerialNumberMismatch(Invalid):
    message = _("Storage serial number mismatch: "
                "%(reason)s")


class ServiceIsDown(Invalid):
    message = _("Service %(service)s is down.")


class HostNotFound(NotFound):
    message = _("Host %(host)s could not be found.")


class FileNotFound(NotFound):
    message = _("File %(file_path)s could not be found.")


class MalformedRequestBody(DolphinException):
    message = _("Malformed message body: %(reason)s.")


class ConfigNotFound(NotFound):
    message = _("Could not find config at %(path)s.")


class PasteAppNotFound(NotFound):
    message = _("Could not load paste app '%(name)s' from %(path)s.")


class NoValidHost(DolphinException):
    message = _("No valid host was found. %(reason)s.")


class InvalidSqliteDB(Invalid):
    message = _("Invalid Sqlite database.")


class SSHException(DolphinException):
    message = _("Exception in SSH protocol negotiation or logic.")


class SSHInjectionThreat(DolphinException):
    message = _("SSH command injection detected: %(command)s")


class AlertSourceNotFound(NotFound):
    message = _("Alert source for storage %(storage_id)s could not be found.")


<<<<<<< HEAD
class InvalidSNMPConfig(Invalid):
    message = _("SNMP configuration is invalid: %(detail)s.")
=======
# Tooz locking
class LockCreationFailed(DolphinException):
    message = _('Unable to create lock. Coordination backend not started.')


class LockingFailed(DolphinException):
    message = _('Lock acquisition failed.')
>>>>>>> f444646f
<|MERGE_RESOLUTION|>--- conflicted
+++ resolved
@@ -317,10 +317,6 @@
     message = _("Alert source for storage %(storage_id)s could not be found.")
 
 
-<<<<<<< HEAD
-class InvalidSNMPConfig(Invalid):
-    message = _("SNMP configuration is invalid: %(detail)s.")
-=======
 # Tooz locking
 class LockCreationFailed(DolphinException):
     message = _('Unable to create lock. Coordination backend not started.')
@@ -328,4 +324,7 @@
 
 class LockingFailed(DolphinException):
     message = _('Lock acquisition failed.')
->>>>>>> f444646f
+
+    
+class InvalidSNMPConfig(Invalid):
+    message = _("SNMP configuration is invalid: %(detail)s.")    