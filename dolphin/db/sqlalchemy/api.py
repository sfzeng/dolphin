# Copyright (c) 2011 X.commerce, a business unit of eBay Inc.
# Copyright 2010 United States Government as represented by the
# Administrator of the National Aeronautics and Space Administration.
# Copyright (c) 2014 Mirantis, Inc.
# All Rights Reserved.
#
#    Licensed under the Apache License, Version 2.0 (the "License"); you may
#    not use this file except in compliance with the License. You may obtain
#    a copy of the License at
#
#         http://www.apache.org/licenses/LICENSE-2.0
#
#    Unless required by applicable law or agreed to in writing, software
#    distributed under the License is distributed on an "AS IS" BASIS, WITHOUT
#    WARRANTIES OR CONDITIONS OF ANY KIND, either express or implied. See the
#    License for the specific language governing permissions and limitations
#    under the License.

"""Implementation of SQLAlchemy backend."""

import sys

import six
import sqlalchemy
from oslo_config import cfg
from oslo_db import options as db_options
from oslo_db.sqlalchemy import session
from oslo_db.sqlalchemy import utils as db_utils
from oslo_log import log
from oslo_utils import uuidutils
from sqlalchemy import create_engine

from dolphin import exception
from dolphin.common import sqlalchemyutils
from dolphin.db.sqlalchemy import models
from dolphin.db.sqlalchemy.models import Storage, AccessInfo
from dolphin.i18n import _

CONF = cfg.CONF
LOG = log.getLogger(__name__)
_FACADE = None

_DEFAULT_SQL_CONNECTION = 'sqlite:///'
db_options.set_defaults(cfg.CONF,
                        connection=_DEFAULT_SQL_CONNECTION)


def apply_sorting(model, query, sort_key, sort_dir):
    if sort_dir.lower() not in ('desc', 'asc'):
        msg = (("Wrong sorting data provided: sort key is '%(sort_key)s' "
                "and sort order is '%(sort_dir)s'.") %
               {"sort_key": sort_key, "sort_dir": sort_dir})
        raise exception.InvalidInput(reason=msg)

    sort_attr = getattr(model, sort_key)
    sort_method = getattr(sort_attr, sort_dir.lower())
    return query.order_by(sort_method())


def get_engine():
    facade = _create_facade_lazily()
    return facade.get_engine()


def get_session(**kwargs):
    facade = _create_facade_lazily()
    return facade.get_session(**kwargs)


def _create_facade_lazily():
    global _FACADE
    if _FACADE is None:
        _FACADE = session.EngineFacade.from_config(cfg.CONF)
    return _FACADE


def get_backend():
    """The backend is this module itself."""
    return sys.modules[__name__]


def register_db():
    """Create database and tables."""
    models = (Storage,
              AccessInfo
              )
    engine = create_engine(CONF.database.connection, echo=False)
    for model in models:
        model.metadata.create_all(engine)


def _process_model_like_filter(model, query, filters):
    """Applies regex expression filtering to a query.

    :param model: model to apply filters to
    :param query: query to apply filters to
    :param filters: dictionary of filters with regex values
    :returns: the updated query.
    """
    if query is None:
        return query

    for key in sorted(filters):
        column_attr = getattr(model, key)
        if 'property' == type(column_attr).__name__:
            continue
        value = filters[key]
        if not (isinstance(value, (six.string_types, int))):
            continue
        query = query.filter(
            column_attr.op('LIKE')(u'%%%s%%' % value))
    return query


def apply_like_filters(model):
    def decorator_filters(process_exact_filters):
        def _decorator(query, filters):
            exact_filters = filters.copy()
            regex_filters = {}
            for key, value in filters.items():
                # NOTE(tommylikehu): For inexact match, the filter keys
                # are in the format of 'key~=value'
                if key.endswith('~'):
                    exact_filters.pop(key)
                    regex_filters[key.rstrip('~')] = value
            query = process_exact_filters(query, exact_filters)
            return _process_model_like_filter(model, query, regex_filters)

        return _decorator

    return decorator_filters


def is_valid_model_filters(model, filters, exclude_list=None):
    """Return True if filter values exist on the model

    :param model: a Dolphin model
    :param filters: dictionary of filters
    """
    for key in filters.keys():
        if exclude_list and key in exclude_list:
            continue
        if key == 'metadata':
            if not isinstance(filters[key], dict):
                LOG.debug("Metadata filter value is not valid dictionary")
                return False
            continue
        try:
            key = key.rstrip('~')
            getattr(model, key)
        except AttributeError:
            LOG.debug("'%s' filter key is not valid.", key)
            return False
    return True


def access_info_create(context, values):
    """Create a storage access information."""
    if not values.get('storage_id'):
        values['storage_id'] = uuidutils.generate_uuid()

    access_info_ref = models.AccessInfo()
    access_info_ref.update(values)

    session = get_session()
    with session.begin():
        session.add(access_info_ref)

    return _access_info_get(context,
                            access_info_ref['storage_id'],
                            session=session)


def access_info_update(context, storage_id, values):
    """Update a storage access information with the values dictionary."""
    session = get_session()
    with session.begin():
        _access_info_get(context, storage_id, session).update(values)
        return _access_info_get(context, storage_id, session)


def access_info_delete(context, storage_id):
    """Delete a storage access information."""
    _access_info_get_query(context). \
        filter_by(storage_id=storage_id).delete()


def access_info_get(context, storage_id):
    """Get a storage access information."""
    return _access_info_get(context, storage_id)


def _access_info_get(context, storage_id, session=None):
    result = (_access_info_get_query(context, session=session)
              .filter_by(storage_id=storage_id)
              .first())

    if not result:
        raise exception.AccessInfoNotFound(storage_id=storage_id)

    return result


def _access_info_get_query(context, session=None):
    return model_query(context, models.AccessInfo, session=session)


def access_info_get_all(context, marker=None, limit=None, sort_keys=None,
                        sort_dirs=None, filters=None, offset=None):
    """Retrieves all storage access information."""
    session = get_session()
    with session.begin():
        query = _generate_paginate_query(context, session, models.AccessInfo,
                                         marker, limit, sort_keys, sort_dirs,
                                         filters, offset,
                                         )
        if query is None:
            return []
        return query.all()


@apply_like_filters(model=models.AccessInfo)
def _process_access_info_filters(query, filters):
    """Common filter processing for AccessInfo queries."""
    if filters:
        if not is_valid_model_filters(models.AccessInfo, filters):
            return
        query = query.filter_by(**filters)

    return query


def storage_create(context, values):
    """Add a storage device from the values dictionary."""
    if not values.get('id'):
        values['id'] = uuidutils.generate_uuid()

    storage_ref = models.Storage()
    storage_ref.update(values)

    session = get_session()
    with session.begin():
        session.add(storage_ref)

    return _storage_get(context,
                        storage_ref['id'],
                        session=session)


def storage_update(context, storage_id, values):
    """Update a storage device with the values dictionary."""
    session = get_session()
    with session.begin():
        query = _storage_get_query(context, session)
        result = query.filter_by(id=storage_id).update(values)
    return result


def storage_get(context, storage_id):
    """Retrieve a storage device."""
    return _storage_get(context, storage_id)


def _storage_get(context, storage_id, session=None):
    result = (_storage_get_query(context, session=session)
              .filter_by(id=storage_id)
              .first())

    if not result:
        raise exception.StorageNotFound(id=storage_id)

    return result


def _storage_get_query(context, session=None):
    return model_query(context, models.Storage, session=session)


def storage_get_all(context, marker=None, limit=None, sort_keys=None,
                    sort_dirs=None, filters=None, offset=None):
    session = get_session()
    with session.begin():
        # Generate the query
        query = _generate_paginate_query(context, session, models.Storage,
                                         marker, limit, sort_keys, sort_dirs,
                                         filters, offset,
                                         )
        # No storages   match, return empty list
        if query is None:
            return []
        return query.all()


@apply_like_filters(model=models.Storage)
def _process_storage_info_filters(query, filters):
    """Common filter processing for Storages queries."""
    if filters:
        if not is_valid_model_filters(models.Storage, filters):
            return
        query = query.filter_by(**filters)
    return query


def storage_delete(context, storage_id):
    """Delete a storage device."""
    _storage_get_query(context).filter_by(id=storage_id).delete()


def _volume_get_query(context, session=None):
    return model_query(context, models.Volume, session=session)


def _volume_get(context, volume_id, session=None):
    result = (_volume_get_query(context, session=session)
              .filter_by(id=volume_id)
              .first())

    if not result:
        raise exception.VolumeNotFound(id=volume_id)

    return result


def volume_create(context, values):
    """Create a volume."""
    if not values.get('id'):
        values['id'] = uuidutils.generate_uuid()

    vol_ref = models.Volume()
    vol_ref.update(values)

    session = get_session()
    with session.begin():
        session.add(vol_ref)

    return _volume_get(context,
                       vol_ref['id'],
                       session=session)


def volumes_create(context, volumes):
    """Create multiple volumes."""
    session = get_session()
    vol_refs = []
    with session.begin():

        for vol in volumes:
            LOG.debug('adding new volume for original_id {0}:'
                      .format(vol.get('original_id')))
            if not vol.get('id'):
                vol['id'] = uuidutils.generate_uuid()

            vol_ref = models.Volume()
            vol_ref.update(vol)
            vol_refs.append(vol_ref)

        session.add_all(vol_refs)

    return vol_refs


def volumes_delete(context, volumes_id_list):
    """Delete multiple volumes."""
    session = get_session()
    with session.begin():
        for vol_id in volumes_id_list:
            LOG.debug('deleting volume {0}:'.format(vol_id))
            query = _volume_get_query(context, session)
            result = query.filter_by(id=vol_id).delete()

            if not result:
                LOG.error(exception.VolumeNotFound(id=vol_id))
    return


def volume_update(context, vol_id, values):
    """Update a volume."""
    session = get_session()
    with session.begin():
        _volume_get(context, vol_id, session).update(values)
    return _volume_get(context, vol_id, session)


def volumes_update(context, volumes):
    """Update multiple volumes."""
    session = get_session()
    with session.begin():
        for vol in volumes:
            LOG.debug('updating volume {0}:'.format(vol.get('id')))
            query = _volume_get_query(context, session)
            result = query.filter_by(id=vol.get('id')
                                     ).update(vol)

            if not result:
                LOG.error(exception.VolumeNotFound(id=vol.get('id')))


def volume_get(context, volume_id):
    """Get a volume or raise an exception if it does not exist."""
    return _volume_get(context, volume_id)
<<<<<<< HEAD


def _volume_get_query(context, session=None):
    return model_query(context, models.Volume, session=session)
=======
>>>>>>> 1ede41c0


def volume_get_all(context, marker=None, limit=None, sort_keys=None,
                   sort_dirs=None, filters=None, offset=None):
    """Retrieves all storage volumes."""
    session = get_session()
    with session.begin():
        # Generate the query
        query = _generate_paginate_query(context, session, models.Volume,
                                         marker, limit, sort_keys, sort_dirs,
                                         filters, offset)
        # No volume would match, return empty list
        if query is None:
            return []
        return query.all()


@apply_like_filters(model=models.Volume)
def _process_volume_info_filters(query, filters):
    """Common filter processing for volumes queries."""
    if filters:
        if not is_valid_model_filters(models.Volume, filters):
            return
        query = query.filter_by(**filters)

    return query


def volume_delete_by_storage(context, storage_id):
    """Delete all the volumes of a device"""
    _volume_get_query(context).filter_by(storage_id=storage_id).delete()


def _pool_get_query(context, session=None):
    return model_query(context, models.Pool, session=session)


def _pool_get(context, pool_id, session=None):
    result = (_pool_get_query(context, session=session)
              .filter_by(id=pool_id)
              .first())

    if not result:
        raise exception.PoolNotFound(id=pool_id)

    return result


def pool_create(context, values):
    """Create a pool from the values dictionary."""
    if not values.get('id'):
        values['id'] = uuidutils.generate_uuid()

    pool_ref = models.Pool()
    pool_ref.update(values)

    session = get_session()
    with session.begin():
        session.add(pool_ref)

    return _pool_get(context,
                     pool_ref['id'],
                     session=session)


def pools_create(context, pools):
    """Create a pool from the values dictionary."""
    session = get_session()
    pool_refs = []
    with session.begin():

        for pool in pools:
            LOG.debug('adding new pool for original_id {0}:'
                      .format(pool.get('original_id')))
            if not pool.get('id'):
                pool['id'] = uuidutils.generate_uuid()

            pool_ref = models.Pool()
            pool_ref.update(pool)
            pool_refs.append(pool_ref)

        session.add_all(pool_refs)

    return pool_refs


def pools_delete(context, pools_id_list):
    """Delete multiple pools with the pools dictionary."""
    session = get_session()
    with session.begin():
        for pool_id in pools_id_list:
            LOG.debug('deleting pool {0}:'.format(pool_id))
            query = _pool_get_query(context, session)
            result = query.filter_by(id=pool_id).delete()

            if not result:
                LOG.error(exception.PoolNotFound(id=pool_id))

    return


def pool_update(context, pool_id, values):
    """Update a pool withe the values dictionary."""
    session = get_session()

    with session.begin():
        query = _pool_get_query(context, session)
        result = query.filter_by(id=pool_id).update(values)

        if not result:
            raise exception.PoolNotFound(id=pool_id)

    return result


def pools_update(context, pools):
    """Update multiple pools withe the pools dictionary."""
    session = get_session()

    with session.begin():
        pool_refs = []

        for pool in pools:
            LOG.debug('updating pool {0}:'.format(pool.get('id')))
            query = _pool_get_query(context, session)
            result = query.filter_by(id=pool.get('id')
                                     ).update(pool)

            if not result:
                LOG.error(exception.PoolNotFound(id=pool.get(
                    'id')))
            else:
                pool_refs.append(result)

    return pool_refs


def pool_get(context, pool_id):
    """Get a pool or raise an exception if it does not exist."""
    return _pool_get(context, pool_id)


def pool_get_all(context, marker=None, limit=None, sort_keys=None,
                 sort_dirs=None, filters=None, offset=None):
    """Retrieves all storage pools."""
    session = get_session()
    with session.begin():
        # Generate the query
        query = _generate_paginate_query(context, session, models.Pool,
                                         marker, limit, sort_keys, sort_dirs,
                                         filters, offset,
                                         )
        # No pool would match, return empty list
        if query is None:
            return []
        return query.all()


def pool_delete_by_storage(context, storage_id):
    """Delete all the pools of a storage device"""
    _pool_get_query(context).filter_by(storage_id=storage_id).delete()


@apply_like_filters(model=models.Pool)
def _process_pool_info_filters(query, filters):
    """Common filter processing for Pools queries."""
    if filters:
        if not is_valid_model_filters(models.Pool, filters):
            return
        query = query.filter_by(**filters)

    return query


def disk_create(context, values):
    """Create a disk from the values dictionary."""
    return NotImplemented


def disk_update(context, disk_id, values):
    """Update a disk withe the values dictionary."""
    return NotImplemented


def disk_get(context, disk_id):
    """Get a disk or raise an exception if it does not exist."""
    return NotImplemented


def disk_get_all(context, marker=None, limit=None, sort_keys=None,
                 sort_dirs=None, filters=None, offset=None):
    """Retrieves all disks."""
    return NotImplemented


def is_orm_value(obj):
    """Check if object is an ORM field or expression."""
    return isinstance(obj, (sqlalchemy.orm.attributes.InstrumentedAttribute,
                            sqlalchemy.sql.expression.ColumnElement))


def model_query(context, model, *args, **kwargs):
    """Query helper for model query.

    :param context: context to query under
    :param model: model to query. Must be a subclass of ModelBase.
    :param session: if present, the session to use
    """
    session = kwargs.pop('session') or get_session()
    return db_utils.model_query(
        model=model, session=session, args=args, **kwargs)


def alert_source_get(context, storage_id):
    """Get an alert source or raise an exception if it does not exist."""
    return _alert_source_get(context, storage_id)


def _alert_source_get(context, storage_id, session=None):
    result = (_alert_source_get_query(context, session=session)
              .filter_by(storage_id=storage_id)
              .first())

    if not result:
        raise exception.AlertSourceNotFound(storage_id=storage_id)

    return result


def _alert_source_get_query(context, session=None):
    return model_query(context, models.AlertSource, session=session)


@apply_like_filters(model=models.AlertSource)
def _process_alert_source_filters(query, filters):
    """Common filter processing for alert source queries."""
    if filters:
        if not is_valid_model_filters(models.AlertSource, filters):
            return
        query = query.filter_by(**filters)

    return query


def alert_source_create(context, values):
    """Add an alert source configuration."""
    alert_source_ref = models.AlertSource()
    alert_source_ref.update(values)

    session = get_session()
    with session.begin():
        session.add(alert_source_ref)

    return _alert_source_get(context,
                             alert_source_ref['storage_id'],
                             session=session)


def alert_source_update(context, storage_id, values):
    """Update an alert source configuration."""
    session = get_session()
    with session.begin():
        _alert_source_get(context, storage_id, session).update(values)
        return _alert_source_get(context, storage_id, session)


def alert_source_delete(context, storage_id):
    session = get_session()
    with session.begin():
        query = _alert_source_get_query(context, session)
        result = query.filter_by(storage_id=storage_id).delete()
        if not result:
            LOG.error("Cannot delete non-exist alert source[storage_id=%s]." %
                      storage_id)
            raise exception.AlertSourceNotFound(storage_id=storage_id)
        else:
            LOG.info("Delete alert source[storage_id=%s] successfully." %
                     storage_id)


def alert_source_get_all(context, marker=None, limit=None, sort_keys=None,
                         sort_dirs=None, filters=None, offset=None):
    session = get_session()
    with session.begin():
        query = _generate_paginate_query(context, session, models.AlertSource,
                                         marker, limit, sort_keys, sort_dirs,
                                         filters, offset)
        if query is None:
            return []
        return query.all()


PAGINATION_HELPERS = {
    models.AccessInfo: (_access_info_get_query, _process_access_info_filters,
                        _access_info_get),
    models.Pool: (_pool_get_query, _process_pool_info_filters, _pool_get),
    models.Storage: (_storage_get_query, _process_storage_info_filters,
                     _storage_get),
    models.AlertSource: (_alert_source_get_query,
                         _process_alert_source_filters,
                         _alert_source_get),
    models.Volume: (_volume_get_query, _process_volume_info_filters,
                    _volume_get),
}


def process_sort_params(sort_keys, sort_dirs, default_keys=None,
                        default_dir='asc'):
    """Process the sort parameters to include default keys.

    Creates a list of sort keys and a list of sort directions. Adds the default
    keys to the end of the list if they are not already included.

    When adding the default keys to the sort keys list, the associated
    direction is:
    1) The first element in the 'sort_dirs' list (if specified), else
    2) 'default_dir' value (Note that 'asc' is the default value since this is
    the default in sqlalchemy.utils.paginate_query)

    :param sort_keys: List of sort keys to include in the processed list
    :param sort_dirs: List of sort directions to include in the processed list
    :param default_keys: List of sort keys that need to be included in the
                         processed list, they are added at the end of the list
                         if not already specified.
    :param default_dir: Sort direction associated with each of the default
                        keys that are not supplied, used when they are added
                        to the processed list
    :returns: list of sort keys, list of sort directions
    :raise exception.InvalidInput: If more sort directions than sort keys
                                   are specified or if an invalid sort
                                   direction is specified
    """
    if default_keys is None:
        default_keys = ['created_at']

    # Determine direction to use for when adding default keys
    if sort_dirs and len(sort_dirs):
        default_dir_value = sort_dirs[0]
    else:
        default_dir_value = default_dir

    # Create list of keys (do not modify the input list)
    if sort_keys:
        result_keys = list(sort_keys)
    else:
        result_keys = []

    # If a list of directions is not provided, use the default sort direction
    # for all provided keys.
    if sort_dirs:
        result_dirs = []
        # Verify sort direction
        for sort_dir in sort_dirs:
            if sort_dir not in ('asc', 'desc'):
                msg = _("Unknown sort direction, must be 'desc' or 'asc'.")
                raise exception.InvalidInput(reason=msg)
            result_dirs.append(sort_dir)
    else:
        result_dirs = [default_dir_value for _sort_key in result_keys]

    # Ensure that the key and direction length match
    while len(result_dirs) < len(result_keys):
        result_dirs.append(default_dir_value)
    # Unless more direction are specified, which is an error
    if len(result_dirs) > len(result_keys):
        msg = _("Sort direction array size exceeds sort key array size.")
        raise exception.InvalidInput(reason=msg)

    # Ensure defaults are included
    for key in default_keys:
        if key not in result_keys:
            result_keys.append(key)
            result_dirs.append(default_dir_value)

    return result_keys, result_dirs


def _generate_paginate_query(context, session, paginate_type, marker,
                             limit, sort_keys, sort_dirs, filters,
                             offset=None
                             ):
    """Generate the query to include the filters and the paginate options.

    Returns a query with sorting / pagination criteria added or None
    if the given filters will not yield any results.

    :param context: context to query under
    :param session: the session to use
    :param marker: the last item of the previous page; we returns the next
                    results after this value.
    :param limit: maximum number of items to return
    :param sort_keys: list of attributes by which results should be sorted,
                      paired with corresponding item in sort_dirs
    :param sort_dirs: list of directions in which results should be sorted,
                      paired with corresponding item in sort_keys
    :param filters: dictionary of filters; values that are in lists, tuples,
                    or sets cause an 'IN' operation, while exact matching
                    is used for other values, see _process_volume_filters
                    function for more information
    :param offset: number of items to skip
    :param paginate_type: type of pagination to generate
    :returns: updated query or None
    """
    get_query, process_filters, get = PAGINATION_HELPERS[paginate_type]

    sort_keys, sort_dirs = process_sort_params(sort_keys,
                                               sort_dirs,
                                               default_dir='desc')
    query = get_query(context, session=session)

    if filters:
        query = process_filters(query, filters)
        if query is None:
            return None

    marker_object = None
    if marker is not None:
        marker_object = get(context, marker, session)

    return sqlalchemyutils.paginate_query(query, paginate_type, limit,
                                          sort_keys,
                                          marker=marker_object,
                                          sort_dirs=sort_dirs,
                                          offset=offset)<|MERGE_RESOLUTION|>--- conflicted
+++ resolved
@@ -398,13 +398,6 @@
 def volume_get(context, volume_id):
     """Get a volume or raise an exception if it does not exist."""
     return _volume_get(context, volume_id)
-<<<<<<< HEAD
-
-
-def _volume_get_query(context, session=None):
-    return model_query(context, models.Volume, session=session)
-=======
->>>>>>> 1ede41c0
 
 
 def volume_get_all(context, marker=None, limit=None, sort_keys=None,
