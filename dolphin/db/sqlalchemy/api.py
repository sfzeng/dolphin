--- conflicted
+++ resolved
@@ -666,13 +666,10 @@
     models.AccessInfo: (_access_info_get_query, _process_access_info_filters,
                         _access_info_get),
     models.Pool: (_pool_get_query, _process_pool_info_filters, _pool_get),
-<<<<<<< HEAD
+    models.Storage: (_storage_get_query, _process_storage_info_filters,
+                     _storage_get),
     models.Volume: (_volume_get_query, _process_volume_info_filters,
                     _volume_get),
-=======
-    models.Storage: (_storage_get_query, _process_storage_info_filters,
-                     _storage_get),
->>>>>>> a27aac7a
 }
 
 
