--- conflicted
+++ resolved
@@ -147,20 +147,14 @@
                                sort_dirs, filters, offset)
 
 
-<<<<<<< HEAD
 def volume_delete(context, storage_id):
     """Delete all the volumes of a device."""
     return IMPL.volume_delete(context, storage_id)
 
 
-def pool_create(context, values):
-    """Create a pool from the values dictionary."""
-    return IMPL.pool_create(context, values)
-=======
 def pool_create(context, pool):
     """Add a pool."""
     return IMPL.pool_create(context, pool)
->>>>>>> 287a3bcc
 
 
 def pools_create(context, pools):
