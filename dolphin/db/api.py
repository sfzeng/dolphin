--- conflicted
+++ resolved
@@ -107,15 +107,9 @@
     return IMPL.volume_create(context, values)
 
 
-<<<<<<< HEAD
-def storage_get_all(context, marker=None, limit=None, sort_key=None,
-                    sort_dir=None, filters=None, offset=None):
-    return IMPL.storage_get_all(context,marker,limit,sort_key,sort_dir,filters,offset)
-=======
 def volume_update(context, volume_id, values):
     """Update a volume with the values dictionary."""
     return IMPL.volume_update(context, volume_id, values)
->>>>>>> 64c08752
 
 
 def volume_get(context, volume_id):
@@ -158,9 +152,8 @@
     return IMPL.pool_update(context, pool_id, values)
 
 
-def pool_get(context, pool_id):
-    """Get a pool or raise an exception if it does not exist."""
-    return IMPL.pool_get(context, pool_id)
+def storage_get_all():
+    return IMPL.storage_get_all()
 
 
 def pool_get_all(context, marker=None, limit=None, sort_keys=None,
