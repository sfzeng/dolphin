--- conflicted
+++ resolved
@@ -150,12 +150,8 @@
     def __init__(self, context, storage_id):
         super(StoragePoolTask, self).__init__(context, storage_id)
 
-<<<<<<< HEAD
     @check_deleted(constants.ResourceType.POOL)
     @set_synced_after(constants.ResourceType.POOL)
-=======
-    @set_synced_after(constants.ResourceType.STORAGE_POOL)
->>>>>>> 6e8fb0ba
     def sync(self):
         """
         :return:
