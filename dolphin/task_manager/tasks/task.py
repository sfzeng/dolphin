--- conflicted
+++ resolved
@@ -124,7 +124,12 @@
             LOG.info("Syncing pools successful!!!")
 
     def remove(self):
-<<<<<<< HEAD
+        LOG.info('Remove pools for storage id:{0}'.format(self.storage_id))
+        db.pool_delete_by_storage(self.context, self.storage_id)
+
+
+class StorageVolumeTask(StorageResourceTask):
+    def sync(self):
         pass
 
 
@@ -164,17 +169,5 @@
             LOG.info("Syncing volumes successful!!!")
 
     def remove(self):
-        pass
-=======
-        LOG.info('Remove pools for storage id:{0}'.format(self.storage_id))
-        db.pool_delete_by_storage(self.context, self.storage_id)
-
-
-class StorageVolumeTask(StorageResourceTask):
-    def sync(self):
-        pass
-
-    def remove(self):
         LOG.info('Remove volumes for storage id:{0}'.format(self.storage_id))
-        db.volume_delete_by_storage(self.context, self.storage_id)
->>>>>>> b8f525db
+        db.volume_delete_by_storage(self.context, self.storage_id)